{
  "name": "vumigo_v02",
<<<<<<< HEAD
  "version": "0.2.0-beta.12",
=======
  "version": "0.2.0-beta.16",
>>>>>>> 257e22e3
  "description": "Javascript toolkit and examples for Vumi's Javascript sandbox",
  "main": "lib/index.js",
  "scripts": {
    "test": "./utils/test.sh"
  },
  "repository": {
    "type": "git",
    "url": "git://github.com/praekelt/vumi-jssandbox-toolkit"
  },
  "dependencies": {
    "jed": "~0.5",
    "q": "~0.9",
    "lodash": "~2.4.1",
    "moment": "~2.5.1"
  },
  "devDependencies": {
    "mocha": "~1.18",
    "jshint": "~2.4.3"
  },
  "keywords": [
    "vumi",
    "javascript",
    "sandbox",
    "examples"
  ],
  "author": "Praekelt Foundation <dev@praekeltfoundation.org>",
  "license": "BSD",
  "bugs": {
    "url": "https://github.com/praekelt/vumi-jssandbox-toolkit/issues"
  }
}<|MERGE_RESOLUTION|>--- conflicted
+++ resolved
@@ -1,10 +1,6 @@
 {
   "name": "vumigo_v02",
-<<<<<<< HEAD
-  "version": "0.2.0-beta.12",
-=======
   "version": "0.2.0-beta.16",
->>>>>>> 257e22e3
   "description": "Javascript toolkit and examples for Vumi's Javascript sandbox",
   "main": "lib/index.js",
   "scripts": {
