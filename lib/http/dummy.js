var _ = require('lodash');
var url_utils = require('url');
var querystring = require('querystring');

var utils = require('../utils');
var Extendable = utils.Extendable;

var api = require('./api');
var HttpRequest = api.HttpRequest;
var HttpResponse = api.HttpResponse;

var resources = require('../dummy/resources');
var DummyResource = resources.DummyResource;
var DummyResourceError = resources.DummyResourceError;


var encodings = {
    none: {
        encoder: _.identity,
        decoder: _.identity
    },
    json: {
        encoder: JSON.stringify,
        decoder: JSON.parse
    }
};


var HttpFixture = Extendable.extend(function(self, opts) {
    /**class:HttpFixture(opts)

    Encapsulates an expected http request and the responses that be sent back.

    :type opts.request.url:
        string or :class:`RegExp`
    :param opts.request.url:
        The request url. If a string is given, the url may include params.  If
        the params are included, these will be decoded and set as the
        :class:`HttpRequest`\'s params.
    :param string opts.request.method:
        The request method. Defaults to 'GET'.
    :param object opts.request.data:
        The request's un-encoded body data. Optional.
    :param object opts.request.body:
        The request's already encoded body data. Optional.
    :type opts.request.params:
        object or array
    :param opts.request.params:
<<<<<<< HEAD
        An object of key-value pairs to append to the URL as query
        parameters. Can be in any form accepted by node.js's querystring
        module
=======
        The request's params. See :class:`UrlParams`. If the url params are
        included in the url, those params will be used instead.
>>>>>>> 16893349
    :param object opts.request.headers:
        An object mapping each header name to an array of header values.
    :param object opts.response:
        A single response to use for this fixture, for cases where one request
        is sent out.
    :param integer opts.response.code:
        The response's status code
    :param object opts.response.data:
        The responses's decoded body data. Optional.
    :param object opts.response.body:
        The response's un-decoded body data. Optional.
    :params array opts.responses:
        An array of response data objects to use one after the other each time
        a new request is sent out.
    :params string opts.default_encoding:
        The encoding to use for encoding requests and decoding responses.
        Possible values are 'json' and 'none'. If the request's 'Content-Type'
        header is set, the encoding is inferred using that instead.

    Either ``opts.response`` or ``opts.responses` can be specified, or
    neither, but not both. If no responses are given, an 'empty' response with
    a status code of 200 is used.
    */
    self.defaults = {
        default_encoding: 'none',
        request: {method: 'GET'},
        response: {code: 200}
    };

    self.init = function(opts) {
        var request = opts.request;
        var responses = opts.responses || [opts.response || {}];
        _.defaults(opts, self.defaults);

        if ('Content-Type' in (request.headers || {})) {
            self.encoding = infer_encoding(request.headers);
        } else {
            self.encoding = encodings[opts.default_encoding];
        }

        self.request = self.parse.request(request);
        self.responses = responses.map(self.parse.response);
        self.reset();
    };

    self.reset = function() {
        self.uses = 0;
    };

    self.parse = {};

    self.parse.request = function(request) {
        var url = request.url;

        _.defaults(request, self.defaults.request);
        request.encoder = self.encoding.encoder;

        if (!_.isRegExp(request.url)) {
            var parts = utils.url_decode(request.url);
            url = parts.url;

            if (_.size(parts.params)) {
                request.params = parts.params;
            }
        }

        request = new HttpRequest(request.method, url, request);
        request.encode();
        return request;
    };

    self.parse.response = function(response) {
        _.defaults(response, self.defaults.response);
        response.decoder = self.encoding.decoder;

        if (response.data) {
            response.body = self.encoding.encoder(response.data);
        }

        response = new HttpResponse(self.request, response.code, response);
        response.decode();
        return response;
    };

    self.use = function() {
        /**:HttpFixture.use()
        Returns the fixture's next unused :class:`HttpResponse`.
        */
        if (self.uses === self.responses.length) {
            throw new DummyResourceError([
                "All of the fixture's responses have been used up: " + self
            ].join(' '));
        }

        return self.responses[self.uses++];
    };

    self.toString = function() {
        return [
            "(request: " + self.request + ")",
            "(responses: " + self.responses + ")",
            "(uses: " + self.uses + ")"
        ].join(' ');
    };

    self.init(opts);
});


var HttpFixtures = Extendable.extend(function(self, opts) {
    /**class:HttpFixtures(opts)
    
    Manages a set of :class:`HttpFixture`s.

    :params function opts.match:
        A function of the form ``f(request, fixture)``, where ``request`` is
        the request that needs a match, and ``fixture`` is the current
        :class:`HttpFixture` being tested as a match. Should return ``true`` if
        the request and fixture match or ``false`` if they do not match.
    :param boolean opts.defaults:
        Defaults to use for each added fixture.
    :params string opts.default_encoding:
        The encoding to use for encoding requests and decoding responses.
        Possible values are 'json' and 'none'. If a request's 'Content-Type'
        header is set, the encoding is inferred using that instead.
    */
    opts = _.defaults(opts || {}, {
        defaults: {},
        default_encoding: 'none'
    });

    self.encoding = encodings[opts.encoding];
    self.fixture_defaults = _.defaults(opts.defaults, {
        request: {},
        response: {},
        default_encoding: opts.default_encoding
    });
    self.fixtures = [];

    self.matcher = opts.match || function(request, fixture) {
        return self.matchers.params(request, fixture)
            && self.matchers.body(request, fixture);
    };
    
    self.match = function(request, fixture) {
        return self.matchers.method(request, fixture)
            && self.matchers.url(request, fixture)
            && self.matcher.call(self, request, fixture);
    };

    self.matchers = {};

    self.matchers.method = function(request, fixture) {
        return fixture.request.method === request.method;
    };

    self.matchers.url = function(request, fixture) {
        return _.isRegExp(fixture.request.url)
            ? fixture.request.url.test(request.url)
            : fixture.request.url === request.url;
    };

    self.matchers.params = function(request, fixture) {
        return utils.deep_equals(request.params, fixture.request.params);
    };

    self.matchers.body = function(request, fixture) {
        return request.data && fixture.request.data
            ? utils.deep_equals(request.data, fixture.request.data)
            : request.body === fixture.request.body;
    };

    self.add = function(obj) {
        /**:HttpFixtures.add(data)
        Adds an http fixture to the fixture set from raw data.

        :param object data:
            The properties of the fixture to be added.
            See :class:`HttpFixture`.
        */
        /**HttpFixtures.add(fixture)
        Adds an already initialised fixture to the fixture set.

        :param HttpFixture fixture:
            The fixture to be added
        */
        if (!(obj instanceof HttpFixture)) {
            obj = self.create(obj);
        }
        self.fixtures.push(obj);
    };

    self.create = function(data) {
        _.defaults(data, {
            request: {},
            response: {},
        });
        _.defaults(data.request, self.fixture_defaults.request);
        _.defaults(data.response, self.fixture_defaults.response);
        _.defaults(data, self.fixture_defaults);
        return new HttpFixture(data);
    };

    self.filter = function(request) {
        /**:HttpFixtures.filter(request)
        Finds the fixtures that match the given request.

        :param HttpRequest request:
            The request to find a match for.
        */
        return self.fixtures.filter(function(fixture) {
            return self.match(request, fixture);
        });
    };
});


var DummyHttpResource = DummyResource.extend(function(self, name, opts) {
    /**class:DummyHttpResource(name, opts)
    
    Handles api requests to the http resource from :class:`DummyApi`.

    :param string name:
        The name of the resource. Should match the name given in api requests.
    :params string opts.default_encoding:
        The encoding to use for encoding requests and decoding responses.
        Possible values are 'json' and 'none'. If a request's 'Content-Type'
        header is set, the encoding is inferred using that instead.
    */
    DummyResource.call(self, name);
    opts = _.defaults(opts || {}, {default_encoding: 'none'});
    self.encoding = encodings[opts.default_encoding];

    /**attribute:DummyHttpResource.requests
    A list of http requests that have been sent to the resource, where each is
    of type :class:`HttpRequest`.
    */
    self.requests = [];

    /**attribute:DummyHttpResource.fixtures
    The resource's fixture set to use to send out responses to requests.
    See :class:`HttpFixtures`.
    */
    self.fixtures = new HttpFixtures({
        default_encoding: opts.default_encoding
    });

    self.request_from_cmd = function(cmd) {
        var method = cmd.cmd.split('.', 2)[1];
        var url_data = url_utils.parse(cmd.url);

        var encoding;
        if ('Content-Type' in (cmd.headers || {})) {
            encoding = infer_encoding(cmd.headers);
        }
        else {
            encoding = self.encoding;
        }

        var opts = {
            body: cmd.data,
            headers: cmd.headers,
            encoder: encoding.encoder,
            params: querystring.decode(url_data.query)
        };

        if (cmd.data) {
            opts.data = encoding.decoder(cmd.data);
        }

        var url = url_utils.format(_.omit(url_data, 'search', 'query'));
        var request = new HttpRequest(method, url, opts);
        request.encode();
        return request;
    };

    self.handle_request = function(cmd) {
        var request = self.request_from_cmd(cmd);
        var fixtures = self.fixtures.filter(request);

        if (!fixtures.length) {
            throw new DummyResourceError([
                "Found no matching fixtures",
                "(request: " + request + ")",
            ].join(' '));
        }

        if (fixtures.length > 1) {
            throw new DummyResourceError([
                "Found " + fixtures.length + " matching fixtures, expected 1",
                "(request: " + request + ")",
                "(fixtures: " + fixtures + ")"
            ].join(' '));
        }

        var response = fixtures[0].use();
        self.requests.push(request);

        return {
            success: true,
            code: response.code,
            body: response.body
        };
    };

    self.handlers.get = self.handle_request;
    self.handlers.head = self.handle_request;
    self.handlers.post = self.handle_request;
    self.handlers.put = self.handle_request;
    self.handlers.delete = self.handle_request;
});


function infer_encoding(headers) {
    function content_is(content_type) {
        return _.find(headers['Content-Type'] || [], function(v) {
            return v.indexOf(content_type) > -1;
        });
    }

    if (content_is('application/json')) {
        return encodings.json;
    }

    return encodings.none;
}


this.HttpFixture = HttpFixture;
this.HttpFixtures = HttpFixtures;
this.DummyHttpResource = DummyHttpResource;

this.encodings = encodings;
this.infer_encoding = infer_encoding;<|MERGE_RESOLUTION|>--- conflicted
+++ resolved
@@ -46,14 +46,9 @@
     :type opts.request.params:
         object or array
     :param opts.request.params:
-<<<<<<< HEAD
         An object of key-value pairs to append to the URL as query
         parameters. Can be in any form accepted by node.js's querystring
         module
-=======
-        The request's params. See :class:`UrlParams`. If the url params are
-        included in the url, those params will be used instead.
->>>>>>> 16893349
     :param object opts.request.headers:
         An object mapping each header name to an array of header values.
     :param object opts.response:
@@ -112,11 +107,12 @@
         request.encoder = self.encoding.encoder;
 
         if (!_.isRegExp(request.url)) {
-            var parts = utils.url_decode(request.url);
-            url = parts.url;
-
-            if (_.size(parts.params)) {
-                request.params = parts.params;
+            var url_data = url_utils.parse(request.url);
+            var params = querystring.decode(url_data.query);
+            url = url_utils.format(_.omit(url_data, 'search', 'query'));
+
+            if (_.size(params)) {
+                request.params = params;
             }
         }
 
