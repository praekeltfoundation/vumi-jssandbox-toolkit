--- conflicted
+++ resolved
@@ -14,10 +14,6 @@
     :param string value: string used when storing, processing and looking up the choice.
     :param string label: string displayed to the user.
     */
-<<<<<<< HEAD
-
-=======
->>>>>>> 1ff15a25
     var self = this;
 
     self.value = value;
@@ -30,51 +26,29 @@
     };
 }
 
-<<<<<<< HEAD
 function ChoiceState(name, opts) {
     /**class:ChoiceState(name, [opts])
-=======
-function ChoiceState(name, next, question, choices, error, handlers, options) {
-    /**class:ChoiceState(name, next, question, choices, error, handlers, [options])
->>>>>>> 1ff15a25
 
     A state which displays a list of numbered choices, then allows the user
     to respond by selecting one of the choices.
 
     :param string name:
         name used to identify and refer to the state
-<<<<<<< HEAD
     :param fn_or_str opts.next:
-        state that the user should visit after this
-        state. Functions may return a promise.
+        state that the user should visit after this state. Functions should have
+        the form ``f(choice)`` and return the name of the next state or
+        a promise that returns the name. The value of ``this`` inside
+        ``f`` will be the calling :class:`ChoiceState` instance.
     :param string opts.question:
         text to display to the user
     :param string opts.error:
         error text to display to the user if we reach this state in error.
         Optional.
     :param boolean opts.accept_labels:
-=======
-    :param fn_or_str next:
-        state that the user should visit after this state. Functions should
-        have the form ``f(choice [, done])`` and return the name of
-        the next state. If the ``done`` argument is present, ``f`` should
-        arrange for the name of the next state to be return asynchronously
-        using a call to ``done(state_name)``. The value of ``this`` inside
-        ``f`` will be the calling :class:`ChoiceState` instance.
-    :param string question:
-        text to display to the user
-    :param string error:
-        error text to display to the user if we reach this state in error.
-        Optional.
-    :param object handlers:
-        object of handlers for particular events, see :class:`State`.
-    :param boolean options.accept_labels:
->>>>>>> 1ff15a25
         whether choice labels are accepted as the user's responses. For eg, if
         ``accept_labels`` is true, the state will accepts both "1" and "Red" as
         responses responses if the state's first choice is "Red". Defaults to
         ``false``.
-<<<<<<< HEAD
     :param boolean opts.send_reply:
         whether or not a reply should be sent to the user's message. Defaults
         to `true`.
@@ -83,8 +57,6 @@
     :param object opts.handlers:
         object of handlers for particular events, see :class:`State`.
     :type fn_or_str: ``Function`` or ``String``
-=======
->>>>>>> 1ff15a25
     */
 
     var self = this;
@@ -222,43 +194,8 @@
 }
 
 
-<<<<<<< HEAD
 function LanguageChoice(name, next, question, choices, opts) {
     /**class:LanguageChoice(name, [opts])
-
-    A choice state for allowing the interaction machine's language to be set
-    based on language choice selected by the user.
-
-    :param string name:
-        name used to identify and refer to the state
-    :param fn_or_str next:
-        state that the user should visit after this
-        state. Functions may return a promise.
-    :param string question:
-        text to display to the user
-    :param string opts.error:
-        error text to display to the user if we reach this state in error
-    :param boolean opts.accept_labels:
-        whether choice labels are accepted as the user's responses. For eg, if
-        ``accept_labels`` is true, the state will accepts both "1" and "Red" as
-        responses responses if the state's first choice is "Red". Defaults to
-        ``false``.
-    :param boolean opts.send_reply:
-        whether or not a reply should be sent to the user's message. Default is
-        `true`.
-    :param boolean opts.continue_session:
-        whether or not this is the last state in a session. Default is `true`.
-    :param object opts.handlers:
-        object of handlers for particular events, see :class:`State`.
-    :type fn_or_str: ``Function`` or ``String``
-    */
-
-    var self = this;
-
-    ChoiceState.call(self, name, opts);
-=======
-function LanguageChoice(name, next, question, choices, error, handlers, options) {
-    /**class:LanguageChoice(name, next, question, choices, error, handlers, [options])
 
     A state for selecting a language.
 
@@ -271,9 +208,11 @@
 
         new LanguageChoice(
             "select_language",
-            "next_state",
-            "What language would you like to use?",
-            [ new Choice("sw", "Swahili"), new Choice("en", "English") ]
+            {
+                next: "next_state",
+                question: "What language would you like to use?",
+                choices: [ new Choice("sw", "Swahili"), new Choice("en", "English") ]
+            }
         );
 
     See :class:`ChoiceState` for a description of the parameters to the
@@ -281,9 +220,8 @@
     */
 
     var self = this;
-    ChoiceState.call(self, name, next, question, choices, error, handlers,
-                     options);
->>>>>>> 1ff15a25
+
+    ChoiceState.call(self, name, opts);
 
     self.save_response = function(response) {
         // override save_response to also set the language
@@ -293,74 +231,29 @@
 }
 
 
-<<<<<<< HEAD
 function PaginatedChoiceState(name, opts) {
     /**class:PaginatedChoiceState(name, [opts])
 
     A choice state for displaying long lists of choices by spanning the choices
     across multiple pages.
 
-    :param string name:
-        name used to identify and refer to the state
-    :param fn_or_str next:
-        state that the user should visit after this
-        state. Functions may return a promise.
-    :param string question:
-        text to display to the user
-    :param string opts.error:
-        error text to display to the user if we reach this state in error
-    :param string back:
-        the choice label to display to the user for going back a page
-    :param string more:
+    :param string opts.back:
+        the choice label to display to the user for going back a page.
+        Default is `"Back"`.
+    :param string opts.more:
         the choice label to display to the user for going to the next page
-    :param boolean opts.accept_labels:
-        whether choice labels are accepted as the user's responses. For eg, if
-        ``accept_labels`` is true, the state will accepts both "1" and "Red" as
-        responses responses if the state's first choice is "Red". Defaults to
-        ``false``.
-    :param boolean opts.send_reply:
-        whether or not a reply should be sent to the user's message. Default is
-        `true`.
-    :param boolean opts.continue_session:
-        whether or not this is the last state in a session. Default is `true`.
-    :param object opts.handlers:
-        object of handlers for particular events, see :class:`State`.
-    :type fn_or_str: ``Function`` or ``String``
+        Default is `"Next"`.
+    :param int opts.options_per_page:
+        maximum number of choices to display per page. Default is `8`.
+    :param int opts.characters_per_age:
+        maximum number of characters to display per page. Default is `null`,
+        i.e. no maximum.
+
+    See :class:`ChoiceState` for a description of the remaining parameters to
+    the constructor.
     */
 
     var self = this;
-=======
-function PaginatedChoiceState(name, next, question, choices, error, handlers,
-                              page_opts, options) {
-    /**class:PaginatedChoiceState(name, next, question, choices, error, handlers, page_opts, [options])
-
-    A sub-class of :class:`ChoiceState` that splits the list of choices given
-    into pages.
-
-    :param string page_opts.back:
-        Label to use for the previous page option (defaults to ``Back``).
-    :param string page_opts.more:
-        Label to use for the next page options (defaults to ``More``).
-    :param integer page_opts.options_per_page:
-        Maximum number of options per page, excluding the next and previous
-        page options (defaults to 8).
-    :param interger page_opts.characters_per_page:
-        If set, labels for choices will be shortened so that there are no
-        more than this number of characters per page of text sent to the
-        user (default is ``null`` -- i.e. don't shorten any text). Shortened
-        choices are truncated and have ``...`` appended to indicate to the
-        user that the option has been shortened. The character count includes
-        all content rendered when displaying the state (i.e. the question,
-        the choices selected for the page and any previous or next
-        choices added by :class:`PaginatedChoiceState`).
-
-    Other parameters are described in :class:`ChoiceState`.
-    */
-
-    var self = this;
-    ChoiceState.call(self, name, next, question, choices, error, handlers,
-                     options);
->>>>>>> 1ff15a25
 
     opts = utils.set_defaults(opts || {}, {
         back: "Back",
