--- conflicted
+++ resolved
@@ -8,39 +8,24 @@
 var State = state.State;
 
 
-<<<<<<< HEAD
 function EndState(name, opts) {
     /**class:EndState(name, next, [opts])
-=======
-function EndState(name, text, next, handlers) {
-    /**class:EndState(name, text, next, handlers)
->>>>>>> 1ff15a25
 
     A state which displays a list of numbered choices, then allows the user
     to respond by selecting one of the choices.
 
     :param string name:
         name used to identify and refer to the state
-<<<<<<< HEAD
     :param fn_or_str opts.next:
-        state that the user should visit after this
-        state. Functions may return a promise.
+        state that the user should visit after this state. Functions should
+        have the form ``f(message_content)`` and return the name of the next
+        state (or a promise that will return the name). The value of ``this``
+        will be the calling :class:`EndState` instance. If ``next`` is
+        ``null``, the state machine will be left in the current state.
     :param string opts.text:
         text to display to the user
     :param object opts.handlers:
-=======
-    :param string text:
-        text to display to the user
-    :param fn_or_str next:
-        state that the user should visit after this state. Functions should
-        have the form ``f(message_content)`` and return the name of the next
-        state. The value of ``this`` will be the calling :class:`EndState`
-        instance. If ``next`` is ``null``, the state machine will be left in
-        the current state.
-    :param object handlers:
->>>>>>> 1ff15a25
         object of handlers for particular events, see :class:`State`.
-    :type fn_or_str: ``Function`` or ``String``
     */
 
     var self = this;
