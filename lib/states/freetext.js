// freetext.js
//  - States for free text entry.

var Q = require('q');


var utils = require('../utils');
var state = require("./state");
var State = state.State;


<<<<<<< HEAD
function FreeText(name, opts) {
    /**class:FreeText(name, next, question, [opts])
    A state which displays a text, then allows the user to respond with
    any text.
     
    :param string name:
        name used to identify and refer to the state
    :param fn_or_str opts.next:
        state that the user should visit after this
        state. Functions may return a promise.
    :param string opts.question:
        text to display to the user
    :param function opts.check:
        a function ``func(content)`` for validating a user's response. Should
        return ``true`` if the response is considered valid, and ``false`` if
        otherwise.
    :param string opts.error:
        error text to display to the user if we reach this state in error.
        Optional.
    :param boolean opts.send_reply:
        whether or not a reply should be sent to the user's message. Defaults
        to `true`.
    :param boolean opts.continue_session:
        whether or not this is the last state in a session. Defaults to `true`.
    :param object opts.handlers:
=======
function FreeText(name, next, question, check, error, handlers) {
    /**class:FreeText(name, next, question, check, error, handlers)
    A state which displays a text, then allows the user to respond with
    any text.

    :param string name:
        name used to identify and refer to the state
    :param fn_or_str next:
        state that the user should visit after this state. Functions should
        have the form ``f(message_content [, done])`` and return the name of
        the next state. If the ``done`` argument is present, ``f`` should
        arrange for the name of the next state to be return asynchronously
        using a call to ``done(state_name)``. The value of ``this`` inside
        ``f`` will be the calling :class:`FreeText` instance.
    :param string question:
        text to display to the user
    :param function check:
        a function ``func(content)`` for validating a user's response. Should
        return ``true`` if the response is considered valid, and ``false`` if
        otherwise.
    :param string error:
        error text to display to the user if we reach this state in error.
        Optional.
    :param object handlers:
>>>>>>> 1ff15a25
        object of handlers for particular events, see :class:`State`.
    :type fn_or_str: ``Function`` or ``String``
    */

    var self = this;

    opts = utils.set_defaults(opts || {}, {
        check: null,
        error: ''
    });

    State.call(self, name, opts);
    self.next = opts.next;
    self.question_text = opts.question;
    self.check = opts.check;
    self.error_text = opts.error;
    self.in_error = false;

    var orig_on_enter = self.on_enter;
    self.on_enter = function() {
        self.in_error = false;
        return orig_on_enter();
    };

    self.check_content = function(content) {
        if (!self.check) { return true; }
        return self.check.call(self, content);
    };

    self.input_event = function(content) {
        if (!content) { content = ""; }
        content = content.trim();

        if (!self.check_content(content)) {
            self.in_error = true;
            return Q();
        }

        var p = Q(utils.call_possible_function(self.next, self, [content]));
        return p.then(function(next) {
            return Q.all([
                self.im.set_user_state(next),
                self.save_response(content)]);
        });
    };

    self.translate = function(i18n) {
        self.question_text = i18n.gettext(self.question_text);

        if (self.error_text) {
            self.error_text = i18n.gettext(self.error_text);
        }
    };

    self.display = function() {
        return self.in_error
            ? self.error_text
            : self.question_text;
    };
}


this.FreeText = FreeText;<|MERGE_RESOLUTION|>--- conflicted
+++ resolved
@@ -9,7 +9,6 @@
 var State = state.State;
 
 
-<<<<<<< HEAD
 function FreeText(name, opts) {
     /**class:FreeText(name, next, question, [opts])
     A state which displays a text, then allows the user to respond with
@@ -18,8 +17,10 @@
     :param string name:
         name used to identify and refer to the state
     :param fn_or_str opts.next:
-        state that the user should visit after this
-        state. Functions may return a promise.
+        state that the user should visit after this state. Functions should
+        have the form ``f(message_content)`` and return the name of the next
+        state (or a promise that will return the name). The value of ``this``
+        inside ``f`` will be the calling :class:`FreeText` instance.
     :param string opts.question:
         text to display to the user
     :param function opts.check:
@@ -35,34 +36,7 @@
     :param boolean opts.continue_session:
         whether or not this is the last state in a session. Defaults to `true`.
     :param object opts.handlers:
-=======
-function FreeText(name, next, question, check, error, handlers) {
-    /**class:FreeText(name, next, question, check, error, handlers)
-    A state which displays a text, then allows the user to respond with
-    any text.
-
-    :param string name:
-        name used to identify and refer to the state
-    :param fn_or_str next:
-        state that the user should visit after this state. Functions should
-        have the form ``f(message_content [, done])`` and return the name of
-        the next state. If the ``done`` argument is present, ``f`` should
-        arrange for the name of the next state to be return asynchronously
-        using a call to ``done(state_name)``. The value of ``this`` inside
-        ``f`` will be the calling :class:`FreeText` instance.
-    :param string question:
-        text to display to the user
-    :param function check:
-        a function ``func(content)`` for validating a user's response. Should
-        return ``true`` if the response is considered valid, and ``false`` if
-        otherwise.
-    :param string error:
-        error text to display to the user if we reach this state in error.
-        Optional.
-    :param object handlers:
->>>>>>> 1ff15a25
         object of handlers for particular events, see :class:`State`.
-    :type fn_or_str: ``Function`` or ``String``
     */
 
     var self = this;
