--- conflicted
+++ resolved
@@ -36,54 +36,10 @@
 }
 
 
-<<<<<<< HEAD
-function url_encode(url, params) {
-    params = params.map(function(p) {
-        return [p.name, p.value]
-            .map(encodeURIComponent)
-            .join('=');
-    }).join('&');
-
-    return [url, params].join('?');
-}
-
-
-function url_decode(url) {
-    var url_parts = url.split('?', 2);
-
-    var data = {
-        url: url_parts[0],
-        params: []
-    };
-
-    if (url_parts[1]) {
-        data.params = url_parts[1]
-            .split('&')
-            .map(function(param) {
-                var parts = param.split('=', 2);
-
-                return {
-                    name: decodeURIComponent(parts[0]),
-                    value: decodeURIComponent(parts[1])
-                };
-            });
-    }
-
-    return data;
-}
-
-
 function vumi_utc(date) {
     return moment(date)
         .utc()
         .format('YYYY-MM-DD HH:mm:ss.SSSS');
-=======
-function now() {
-    return new Date()
-        .toISOString()
-        .replace('T', ' ')
-        .replace('Z', '');
->>>>>>> 96157702
 }
 
 
@@ -178,13 +134,7 @@
 this.maybe_call = maybe_call;
 this.inherit =inherit;
 this.basic_auth = basic_auth;
-<<<<<<< HEAD
-this.url_encode = url_encode;
-this.url_decode = url_decode;
 this.vumi_utc = vumi_utc;
-=======
-this.now = now;
->>>>>>> 96157702
 this.uuid = uuid;
 this.starts_with = starts_with;
 this.deep_equals = deep_equals;
