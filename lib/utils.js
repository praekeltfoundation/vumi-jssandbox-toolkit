--- conflicted
+++ resolved
@@ -112,8 +112,7 @@
     return typeof v == 'number' && v % 1 === 0;
 }
 
-<<<<<<< HEAD
-=======
+
 function infer_addr_type(delivery_class) {
     return {
         sms: 'msisdn',
@@ -123,20 +122,22 @@
     }[delivery_class];
 }
 
+
 function format_addr(addr, type) {
     var formatter = format_addr[type] || _.identity;
     return formatter(addr);
 }
 
+
 format_addr.msisdn = function(addr) {
     return '+' + addr.replace('+', '');
 };
+
 
 format_addr.gtalk_id = function(addr) {
     return addr.split('/')[0];
 };
 
->>>>>>> aaeb513a
 
 function Extendable() {}
 Extendable.extend = function(Child) {
