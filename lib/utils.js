--- conflicted
+++ resolved
@@ -60,15 +60,14 @@
     return haystack.lastIndexOf(needle || '', 0) === 0;
 }
 
-<<<<<<< HEAD
 function deep_equals(a, b) {
     try { assert.deepEqual(a, b); }
     catch (e) { return false; }
     return true;
-=======
+}
+
 function exists(v) {
     return typeof v != 'undefined' && v !== null;
->>>>>>> 856d99f8
 }
 
 function Extendable() {}
@@ -99,10 +98,7 @@
 this.now = now;
 this.uuid = uuid;
 this.starts_with = starts_with;
-<<<<<<< HEAD
 this.deep_equals = deep_equals;
-=======
 this.exists = exists;
->>>>>>> 856d99f8
 this.Extendable = Extendable;
 this.BaseError = BaseError;