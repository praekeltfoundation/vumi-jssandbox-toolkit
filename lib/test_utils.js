var Q = require('q');
var _ = require('lodash');

var fixtures = require('./fixtures');
var dummy = require('./dummy');
var DummyApi = dummy.DummyApi;

var app = require('./app');
var App = app.App;

var interaction_machine = require('./interaction_machine');
var InteractionMachine = interaction_machine.InteractionMachine;

var translate = require('./translate');
var Translator = translate.Translator;
var LazyTranslator = translate.LazyTranslator;


function make_im(opts) {
    /**function:make_im(opts)

    Constructs an :class:`InteractionMachine`. Useful for testing things that a
    :class:`App` uses, for e.g. an http api helper for a particular app.
    All options are optional.

    :param App opts.app:
        The app to be given to the interaction machine. If not given, a new app
        is created with a start state of 'start'.
    :type opts.api:
        object or DummyApi
    :param opts.api:
        If an options object is given, a new :class:`DummyApi` is created using
        those options. Sensible defaults are provided for ``'config'`` and
        ``'kv'`` if those options are not given.
    :param object opts.msg:
        The message to setup the :class:`InteractionMachine` with. Uses
        sensible defaults if not given.
    :param boolean opts.setup:
        Whether :meth:`InteractionMachine.setup` should be invoked.
        Defaults to ``true``.
    */
    opts = _.defaults(opts || {}, {
        app: new App('start'),
        api: {},
        msg: fixtures.msg(),
        setup: true
    });

    var api = opts.api;
    if (!(opts.api instanceof DummyApi)) {
        _.defaults(opts.api, {
            kv: fixtures.kv(),
            config: fixtures.config(),
        });

        api = new DummyApi(opts.api);
    }
        
    var im = new InteractionMachine(api, opts.app);
    var p = Q();
    if (opts.setup) {
        p = im.setup(opts.msg);
    }

    return p.thenResolve(im);
}

<<<<<<< HEAD
function i18n_for(lang) {
=======

function i18n_for(lang, opts) {
>>>>>>> b985262a
    return new Translator(fixtures.lang(lang));
}


function catch_err(fn) {
    try {
        fn();
    }
    catch (e) {
        return e;
    }
}


function requester(api) {
    /**function:requester(api)
    
    Returns a promise-based function that makes requests to the given api.

    :param DummyApi api:
        The api to make requests to.
    */
    return function(name, cmd) {
        var d = Q.defer();
        api.request(name, cmd, function(result) {
            d.resolve(result);
        });
        return d.promise;
    };
}


this.make_im = make_im;
this.i18n_for = i18n_for;
this.catch_err = catch_err;
this.$ = new LazyTranslator();
this.requester = requester;<|MERGE_RESOLUTION|>--- conflicted
+++ resolved
@@ -65,12 +65,8 @@
     return p.thenResolve(im);
 }
 
-<<<<<<< HEAD
+
 function i18n_for(lang) {
-=======
-
-function i18n_for(lang, opts) {
->>>>>>> b985262a
     return new Translator(fixtures.lang(lang));
 }
 
