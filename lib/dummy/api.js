var Q = require("q");
var _ = require("lodash");

var utils = require("../utils");
var BaseError = utils.BaseError;
var Extendable = utils.Extendable;

var resources = require("./resources");
var http = require("../http/dummy");
var contacts = require("../contacts/dummy");
var metrics = require("../metrics/dummy");
var DummyResources = resources.DummyResources;
var DummyHttpResource = http.DummyHttpResource;
var DummyContactsResource = contacts.DummyContactsResource;
<<<<<<< HEAD
var DummyMetricsResource = metrics.DummyMetricsResource;
=======
var DummyGroupsResource = contacts.DummyGroupsResource;
>>>>>>> 4dd0a4c9


var DummyApiError = BaseError.extend(function(self, message) {
    self.name = "DummyApiError";
    self.message = message;
});

var DummyApi = Extendable.extend(function(self, opts) {
    /**class:DummyApi(opts)

    A dummy of the sandbox's real api for use tests and demos.

    :param opts.http:
        Options to pass to the api's :class:`DummyHttpResource`.
    */
    self.init = function(opts) {
        opts = opts || {};

        // An array of promises, each for a reply to an api request
        self.promised_replies = [];

        self.kv_store = {};
        self.config_store = {};
        self.contact_store = {};

        // stores primed search results
        self.contact_search_store = {};

        self.outbound_sends = [];
        self.logs = [];
        self.request_calls = [];
        self.waiting_replies = [];
        self.done_calls = 0;

        self.resources = new DummyResources();

        /**attribute:DummyApi.http
        The api's :class:`DummyHttpResource`.
        */
        self.resources.add(new DummyHttpResource('http', opts.http));

        /**attribute:DummyApi.contacts
        The api's :class:`DummyContactsResource`.
        */
        var contacts = new DummyContactsResource('contacts');
        self.resources.add(contacts);

        /**attribute:DummyApi.groups
        The api's :class:`DummyGroupsResource`.
        */
        self.resources.add(new DummyGroupsResource('groups', contacts));

        /**attribute:DummyApi.metrics
        The api's :class:`DummyMetricResource`.
        */
        self.resources.add(new DummyMetricsResource('metrics'));

        self.resources.attach(self);
    };
    self.init(opts);

    self.in_logs = function(msg) {
        return self.logs.indexOf(msg) > -1;
    };

    self.add_reply = function(reply) {
        self.waiting_replies.push(reply);
    };

    self._contact_field_for_addr = function(delivery_class, addr) {
        if (delivery_class === 'sms' || delivery_class === 'ussd') {
            return ['msisdn', '+' + addr.replace('+', '')];
        }
        if (delivery_class === 'gtalk') {
            return ['gtalk_id', addr.split('/')[0]];
        }
        if (delivery_class === 'twitter') {
            return ['twitter_handle', addr];
        }
        throw new DummyApiError("Unsupported delivery class (got: " +
                                delivery_class + " with address " + addr + ")");
    };

    self.add_contact = function(contact) {
        _.defaults(contact, {
            created_at: utils.now(),
            user_account: utils.uuid(),
            key: utils.uuid(),
            msisdn: 'unknown',
            name: null,
            surname: null,
            email_address: null,
            dob: null,
            twitter_handle: null,
            facebook_id: null,
            bbm_pin: null,
            gtalk_id: null,
            groups: []
        });

        self.contact_store[contact.key] = contact;
        return contact;
    };

    self.update_contact_extras = function(contact, extras) {
        for (var k in extras) {
            contact['extras-' + k] = extras[k];
        }
    };

    self.update_contact_subscriptions = function(contact, subs) {
        for (var k in subs) {
            contact['subscription-' + k] = subs[k];
        }
    };

    self.pending_calls_complete = function() {
        return Q.all(self.promised_replies);
    };

    self._dispatch_command = function(cmd) {
        var handler_name = ("_handle_" +
                            cmd.cmd.replace('.', '_').replace('-', '_'));
        var handler = self[handler_name];

        if (!handler) {
            throw new DummyApiError("Unknown command " + cmd.cmd);
        }

        var p = Q(handler.call(self, cmd));
        var d = Q.defer();

        p.then(function(reply) {
            // Using setImmediate makes replies effectively async but still
            // deterministicly ordered.
            setImmediate(function() {
                d.resolve(reply);
            });
        });

        self.promised_replies.push(d.promise);
        return d.promise;
    };

    self._populate_reply = function(orig_cmd, reply) {
        reply.cmd = orig_cmd.cmd;
        return reply;
    };

    self._reply_fail = function(orig_cmd, reason) {
        return self._populate_reply(orig_cmd, {
            success: false,
            reason: reason
        });
    };

    self._reply_success = function(orig_cmd, reply_cmd) {
        reply_cmd = reply_cmd || {};
        reply_cmd.success = true;
        return self._populate_reply(orig_cmd, reply_cmd);
    };

    // kv resource

    self._handle_kv_get = function(cmd) {
        var value = self.kv_store[cmd.key];
        value = typeof value === 'undefined' ? null : value;
        return self._reply_success(cmd, {value: value});
    };

    self._handle_kv_set = function(cmd) {
        self.kv_store[cmd.key] = cmd.value;
        return self._reply_success(cmd);
    };

    self._handle_kv_incr = function(cmd) {
        var orig_value = self.kv_store[cmd.key];
        orig_value = (typeof orig_value == 'undefined') ? 0 : orig_value;
        orig_value = Number(orig_value);

        var amount = cmd.amount;
        amount = (typeof amount == 'undefined') ? 1 : amount;

        self.kv_store[cmd.key] = orig_value + amount;
        return self._reply_success(cmd, {value: self.kv_store[cmd.key]});
    };

    // config resource

    self._handle_config_get = function(cmd) {
        var value = self.config_store[cmd.key];
        return self._reply_success(cmd, {value: value});
    };

<<<<<<< HEAD
    // groups resource

    self._handle_groups_list = function(cmd) {
        var groups = Object
        .keys(self.group_store)
        .map(function(key) {
            return self.group_store[key];
        });

        return self._reply_success(cmd, {groups: groups});
    };

    self._handle_groups_search = function(cmd) {
        var query = cmd.query.toLowerCase();
        var matched_keys = self.group_search_store[query] || [];

        return self._reply_success(cmd, {
            groups: matched_keys.map(function (key) {
                return self.group_store[key];
            })
        });
    };

    self._handle_groups_get = function(cmd) {
        var group = self.group_store[cmd.key];
        return group
            ? self._reply_success(cmd, {group: group})
            : self._reply_fail(cmd, reply, 'Group not found');
    };

    self._handle_groups_get_by_name = function(cmd) {
        var matches = Object
        .keys(self.group_store)
        .filter(function(group_key) {
            var group = self.group_store[group_key];
            return group.name == cmd.name;
        });

        var reply;
        if (matches.length === 0) {
            reply = self._reply_fail(cmd, 'Group not found');
        } else if (matches.length > 1) {
            reply = self._reply_fail(cmd, 'Multiple groups found');
        } else {
            var group = self.group_store[matches[0]];
            reply = self._reply_success(cmd, {group: group});
        }

        return reply;
    };

    self._handle_groups_get_or_create_by_name = function(cmd) {
        var matches = Object
        .keys(self.group_store)
        .filter(function(group_key) {
            var group = self.group_store[group_key];
            return group.name == cmd.name;
        });

        var reply;
        if (matches.length === 0) {
            reply = self._reply_success(cmd, {
                created: true,
                group: self.add_group({name: cmd.name})
            });
        } else if (matches.length > 1) {
            reply = self._reply_fail(cmd, reply, 'Multiple groups found');
        } else {
            var group = self.group_store[matches[0]];
            reply = self._reply_success(cmd, {
                created: false,
                group: group
            });
        }

        return reply;
    };

    self._handle_groups_update = function(cmd) {
        var group = self.group_store[cmd.key];

        var reply;
        if(!group) {
            reply = self._reply_fail(cmd, 'Group not found');
        } else {
            reply = self._reply_success(cmd, {
                group: this.add_group({
                    key: group.key,
                    name: cmd.name,
                    query: cmd.query
                })
            });
        }

        return reply;
    };

    self._contact_keys_in_group = function(group_key) {
        return Object
        .keys(self.contact_store)
        .filter(function(contact_key) {
            var contact = self.contact_store[contact_key];
            return contact.groups.indexOf(group_key) > -1;
        });
    };

    self._handle_groups_count_members = function(cmd) {
        var group = self.group_store[cmd.key];

        if(!group) {
            return self._reply_fail(cmd, 'Group not found');
        }

        var is_smart_group = group.query ? true : false;

        var contacts;
        if (is_smart_group) {
            contacts = self.smart_group_query_store[group.query] || [];
        } else {
            contacts = self._contact_keys_in_group(group.key);
        }

        return self._reply_success(cmd, {
            group: group,
            count: contacts.length
        });
=======
    // metrics resource

    self._record_metric = function (store_name, metric_name, value, agg) {
        var store = self.metrics[store_name];
        if (typeof store == 'undefined') {
            self.metrics[store_name] = store = {};
        }
        var metric = store[metric_name];
        if (typeof metric == 'undefined') {
            store[metric_name] = metric = {'agg': agg, values: []};
        }
        if (metric.agg != agg) return false;
        metric.values.push(value);
        return true;
    };

    self._handle_metrics_fire = function(cmd) {
        self._record_metric(cmd.store, cmd.metric, cmd.value, cmd.agg);
        return self._reply_success(cmd);
>>>>>>> 4dd0a4c9
    };

    // outbound resource

    self._handle_outbound_reply_to = function(cmd) {
        self.request_calls.push(cmd);
        return self.waiting_replies.shift();
    };

    self._handle_outbound_send_to_tag = function(cmd) {
        self.outbound_sends.push(cmd);
        return self._reply_success(cmd);
    };

    // logging resource

    self._handle_log_info = function(cmd) {
        self.logs.push(cmd.msg);
        return self._reply_success(cmd);
    };

    // NOTE:    Currently we're collecting all log types in `self.logs`
    //          I'm not sure how to change that without introducing
    //          backwards incompatible changes.
    self._handle_log_debug = self._handle_log_info;
    self._handle_log_warning = self._handle_log_info;
    self._handle_log_error = self._handle_log_info;
    self._handle_log_critical = self._handle_log_info;

    // original api

    self.populate_command = function(cmd_name, cmd) {
        cmd.cmd = cmd_name;
        return cmd;
    };

    self.request = function(cmd_name, cmd_data, reply) {
        var cmd = self.populate_command(cmd_name, cmd_data);
        self.resources.has_resource_for(cmd)
            ? self.resources.handle(cmd).done(reply)
            : self._dispatch_command(cmd).done(reply);
    };

    self.log_info = function(msg) {
        self.logs.push(msg);
    };

    self.done = function() {
        self.done_calls += 1;
    };
});


this.DummyApi = DummyApi;<|MERGE_RESOLUTION|>--- conflicted
+++ resolved
@@ -12,11 +12,8 @@
 var DummyResources = resources.DummyResources;
 var DummyHttpResource = http.DummyHttpResource;
 var DummyContactsResource = contacts.DummyContactsResource;
-<<<<<<< HEAD
+var DummyGroupsResource = contacts.DummyGroupsResource;
 var DummyMetricsResource = metrics.DummyMetricsResource;
-=======
-var DummyGroupsResource = contacts.DummyGroupsResource;
->>>>>>> 4dd0a4c9
 
 
 var DummyApiError = BaseError.extend(function(self, message) {
@@ -211,7 +208,6 @@
         return self._reply_success(cmd, {value: value});
     };
 
-<<<<<<< HEAD
     // groups resource
 
     self._handle_groups_list = function(cmd) {
@@ -338,27 +334,6 @@
             group: group,
             count: contacts.length
         });
-=======
-    // metrics resource
-
-    self._record_metric = function (store_name, metric_name, value, agg) {
-        var store = self.metrics[store_name];
-        if (typeof store == 'undefined') {
-            self.metrics[store_name] = store = {};
-        }
-        var metric = store[metric_name];
-        if (typeof metric == 'undefined') {
-            store[metric_name] = metric = {'agg': agg, values: []};
-        }
-        if (metric.agg != agg) return false;
-        metric.values.push(value);
-        return true;
-    };
-
-    self._handle_metrics_fire = function(cmd) {
-        self._record_metric(cmd.store, cmd.metric, cmd.value, cmd.agg);
-        return self._reply_success(cmd);
->>>>>>> 4dd0a4c9
     };
 
     // outbound resource
