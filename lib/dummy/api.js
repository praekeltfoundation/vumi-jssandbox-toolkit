var Q = require("q");
var _ = require("lodash");

var utils = require("../utils");
var BaseError = utils.BaseError;
var Extendable = utils.Extendable;

var resources = require("./resources");
<<<<<<< HEAD
var kv = require("../kv/dummy");
=======
var log = require("../log/dummy");
var config = require("../config/dummy");
>>>>>>> b585544c
var http = require("../http/dummy");
var contacts = require("../contacts/dummy");
var metrics = require("../metrics/dummy");
var DummyResources = resources.DummyResources;
<<<<<<< HEAD
var DummyKvResource = kv.DummyKvResource;
=======
var DummyLogResource = log.DummyLogResource;
var DummyConfigResource = config.DummyConfigResource;
>>>>>>> b585544c
var DummyHttpResource = http.DummyHttpResource;
var DummyContactsResource = contacts.DummyContactsResource;
var DummyGroupsResource = contacts.DummyGroupsResource;
var DummyMetricsResource = metrics.DummyMetricsResource;


var DummyApiError = BaseError.extend(function(self, message) {
    self.name = "DummyApiError";
    self.message = message;
});

var DummyApi = Extendable.extend(function(self, opts) {
    /**class:DummyApi(opts)

    A dummy of the sandbox's real api for use tests and demos.

    :param opts.http:
<<<<<<< HEAD
        Options to pass to the api's :class:`DummyHttpResource`. Optional.
    :param opts.kv:
        The data to initialise the kv store with.
=======
        Options to pass to the api's :class:`DummyHttpResource`.
    :param opts.config:
        Config data given to the api's :class:`DummyConfigResource` to
        initialise the sandbox config with.
>>>>>>> b585544c
    */
    self.init = function(opts) {
        opts = opts || {};

        // An array of promises, each for a reply to an api request
        self.promised_replies = [];

<<<<<<< HEAD
        self.config_store = {};
=======
        self.kv_store = {};
>>>>>>> b585544c
        self.contact_store = {};

        // stores primed search results
        self.contact_search_store = {};

        self.outbound_sends = [];
        self.logs = [];
        self.request_calls = [];
        self.waiting_replies = [];
        self.done_calls = 0;

        self.resources = new DummyResources();

<<<<<<< HEAD
        /**attribute:DummyApi.kv
        The api's :class:`DummyHttpResource`.
        */
        self.resources.add(new DummyKvResource('kv', opts.kv));
=======
        /**attribute:DummyApi.log
        The api's :class:`DummyLogResource`.
        */
        self.resources.add(new DummyLogResource('log'));
>>>>>>> b585544c

        /**attribute:DummyApi.http
        The api's :class:`DummyHttpResource`.
        */
        self.resources.add(new DummyHttpResource('http', opts.http));

        /**attribute:DummyApi.contacts
        The api's :class:`DummyContactsResource`.
        */
        var contacts = new DummyContactsResource('contacts');
        self.resources.add(contacts);

        /**attribute:DummyApi.groups
        The api's :class:`DummyGroupsResource`.
        */
        self.resources.add(new DummyGroupsResource('groups', contacts));

        /**attribute:DummyApi.metrics
        The api's :class:`DummyMetricResource`.
        */
        self.resources.add(new DummyMetricsResource('metrics'));

        /**attribute:DummyApi.config
        The api's :class:`DummyConfigResource`.
        */
        self.resources.add(new DummyConfigResource('config', opts.config));

        self.resources.attach(self);
    };
    self.init(opts);

    self.add_reply = function(reply) {
        self.waiting_replies.push(reply);
    };

    self._contact_field_for_addr = function(delivery_class, addr) {
        if (delivery_class === 'sms' || delivery_class === 'ussd') {
            return ['msisdn', '+' + addr.replace('+', '')];
        }
        if (delivery_class === 'gtalk') {
            return ['gtalk_id', addr.split('/')[0]];
        }
        if (delivery_class === 'twitter') {
            return ['twitter_handle', addr];
        }
        throw new DummyApiError("Unsupported delivery class (got: " +
                                delivery_class + " with address " + addr + ")");
    };

    self.add_contact = function(contact) {
        _.defaults(contact, {
            created_at: utils.now(),
            user_account: utils.uuid(),
            key: utils.uuid(),
            msisdn: 'unknown',
            name: null,
            surname: null,
            email_address: null,
            dob: null,
            twitter_handle: null,
            facebook_id: null,
            bbm_pin: null,
            gtalk_id: null,
            groups: []
        });

        self.contact_store[contact.key] = contact;
        return contact;
    };

    self.update_contact_extras = function(contact, extras) {
        for (var k in extras) {
            contact['extras-' + k] = extras[k];
        }
    };

    self.update_contact_subscriptions = function(contact, subs) {
        for (var k in subs) {
            contact['subscription-' + k] = subs[k];
        }
    };

    self.pending_calls_complete = function() {
        return Q.all(self.promised_replies);
    };

    self._dispatch_command = function(cmd) {
        var handler_name = ("_handle_" +
                            cmd.cmd.replace('.', '_').replace('-', '_'));
        var handler = self[handler_name];

        if (!handler) {
            throw new DummyApiError("Unknown command " + cmd.cmd);
        }

        var p = Q(handler.call(self, cmd));
        var d = Q.defer();

        p.then(function(reply) {
            // Using setImmediate makes replies effectively async but still
            // deterministicly ordered.
            setImmediate(function() {
                d.resolve(reply);
            });
        });

        self.promised_replies.push(d.promise);
        return d.promise;
    };

    self._populate_reply = function(orig_cmd, reply) {
        reply.cmd = orig_cmd.cmd;
        return reply;
    };

    self._reply_fail = function(orig_cmd, reason) {
        return self._populate_reply(orig_cmd, {
            success: false,
            reason: reason
        });
    };

    self._reply_success = function(orig_cmd, reply_cmd) {
        reply_cmd = reply_cmd || {};
        reply_cmd.success = true;
        return self._populate_reply(orig_cmd, reply_cmd);
    };

<<<<<<< HEAD
    // config resource

    self._handle_config_get = function(cmd) {
        var value = self.config_store[cmd.key];
        return self._reply_success(cmd, {value: value});
    };

    // metrics resource

    self._record_metric = function (store_name, metric_name, value, agg) {
        var store = self.metrics[store_name];
        if (typeof store == 'undefined') {
            self.metrics[store_name] = store = {};
        }
        var metric = store[metric_name];
        if (typeof metric == 'undefined') {
            store[metric_name] = metric = {'agg': agg, values: []};
        }
        if (metric.agg != agg) return false;
        metric.values.push(value);
        return true;
    };

    self._handle_metrics_fire = function(cmd) {
        self._record_metric(cmd.store, cmd.metric, cmd.value, cmd.agg);
        return self._reply_success(cmd);
=======
    // kv resource

    self._handle_kv_get = function(cmd) {
        var value = self.kv_store[cmd.key];
        value = typeof value === 'undefined' ? null : value;
        return self._reply_success(cmd, {value: value});
    };

    self._handle_kv_set = function(cmd) {
        self.kv_store[cmd.key] = cmd.value;
        return self._reply_success(cmd);
    };

    self._handle_kv_incr = function(cmd) {
        var orig_value = self.kv_store[cmd.key];
        orig_value = (typeof orig_value == 'undefined') ? 0 : orig_value;
        orig_value = Number(orig_value);

        var amount = cmd.amount;
        amount = (typeof amount == 'undefined') ? 1 : amount;

        self.kv_store[cmd.key] = orig_value + amount;
        return self._reply_success(cmd, {value: self.kv_store[cmd.key]});
>>>>>>> b585544c
    };

    // groups resource

    self._handle_groups_list = function(cmd) {
        var groups = Object
        .keys(self.group_store)
        .map(function(key) {
            return self.group_store[key];
        });

        return self._reply_success(cmd, {groups: groups});
    };

    self._handle_groups_search = function(cmd) {
        var query = cmd.query.toLowerCase();
        var matched_keys = self.group_search_store[query] || [];

        return self._reply_success(cmd, {
            groups: matched_keys.map(function (key) {
                return self.group_store[key];
            })
        });
    };

    self._handle_groups_get = function(cmd) {
        var group = self.group_store[cmd.key];
        return group
            ? self._reply_success(cmd, {group: group})
            : self._reply_fail(cmd, reply, 'Group not found');
    };

    self._handle_groups_get_by_name = function(cmd) {
        var matches = Object
        .keys(self.group_store)
        .filter(function(group_key) {
            var group = self.group_store[group_key];
            return group.name == cmd.name;
        });

        var reply;
        if (matches.length === 0) {
            reply = self._reply_fail(cmd, 'Group not found');
        } else if (matches.length > 1) {
            reply = self._reply_fail(cmd, 'Multiple groups found');
        } else {
            var group = self.group_store[matches[0]];
            reply = self._reply_success(cmd, {group: group});
        }

        return reply;
    };

    self._handle_groups_get_or_create_by_name = function(cmd) {
        var matches = Object
        .keys(self.group_store)
        .filter(function(group_key) {
            var group = self.group_store[group_key];
            return group.name == cmd.name;
        });

        var reply;
        if (matches.length === 0) {
            reply = self._reply_success(cmd, {
                created: true,
                group: self.add_group({name: cmd.name})
            });
        } else if (matches.length > 1) {
            reply = self._reply_fail(cmd, reply, 'Multiple groups found');
        } else {
            var group = self.group_store[matches[0]];
            reply = self._reply_success(cmd, {
                created: false,
                group: group
            });
        }

        return reply;
    };

    self._handle_groups_update = function(cmd) {
        var group = self.group_store[cmd.key];

        var reply;
        if(!group) {
            reply = self._reply_fail(cmd, 'Group not found');
        } else {
            reply = self._reply_success(cmd, {
                group: this.add_group({
                    key: group.key,
                    name: cmd.name,
                    query: cmd.query
                })
            });
        }

        return reply;
    };

    self._contact_keys_in_group = function(group_key) {
        return Object
        .keys(self.contact_store)
        .filter(function(contact_key) {
            var contact = self.contact_store[contact_key];
            return contact.groups.indexOf(group_key) > -1;
        });
    };

    self._handle_groups_count_members = function(cmd) {
        var group = self.group_store[cmd.key];

        if(!group) {
            return self._reply_fail(cmd, 'Group not found');
        }

        var is_smart_group = group.query ? true : false;

        var contacts;
        if (is_smart_group) {
            contacts = self.smart_group_query_store[group.query] || [];
        } else {
            contacts = self._contact_keys_in_group(group.key);
        }

        return self._reply_success(cmd, {
            group: group,
            count: contacts.length
        });
    };

    // outbound resource

    self._handle_outbound_reply_to = function(cmd) {
        self.request_calls.push(cmd);
        return self.waiting_replies.shift();
    };

    self._handle_outbound_send_to_tag = function(cmd) {
        self.outbound_sends.push(cmd);
        return self._reply_success(cmd);
    };

    // original api

    self.populate_command = function(cmd_name, cmd) {
        cmd.cmd = cmd_name;
        return cmd;
    };

    self.request = function(cmd_name, cmd_data, reply) {
        var cmd = self.populate_command(cmd_name, cmd_data);
        self.resources.has_resource_for(cmd)
            ? self.resources.handle(cmd).done(reply)
            : self._dispatch_command(cmd).done(reply);
    };

    self.log_info = function(msg, reply) {
        self.request('log.info', {msg: msg}, reply);
    };

    self.done = function() {
        self.done_calls += 1;
    };
});


this.DummyApi = DummyApi;<|MERGE_RESOLUTION|>--- conflicted
+++ resolved
@@ -6,22 +6,16 @@
 var Extendable = utils.Extendable;
 
 var resources = require("./resources");
-<<<<<<< HEAD
 var kv = require("../kv/dummy");
-=======
 var log = require("../log/dummy");
 var config = require("../config/dummy");
->>>>>>> b585544c
 var http = require("../http/dummy");
 var contacts = require("../contacts/dummy");
 var metrics = require("../metrics/dummy");
 var DummyResources = resources.DummyResources;
-<<<<<<< HEAD
 var DummyKvResource = kv.DummyKvResource;
-=======
 var DummyLogResource = log.DummyLogResource;
 var DummyConfigResource = config.DummyConfigResource;
->>>>>>> b585544c
 var DummyHttpResource = http.DummyHttpResource;
 var DummyContactsResource = contacts.DummyContactsResource;
 var DummyGroupsResource = contacts.DummyGroupsResource;
@@ -39,16 +33,13 @@
     A dummy of the sandbox's real api for use tests and demos.
 
     :param opts.http:
-<<<<<<< HEAD
         Options to pass to the api's :class:`DummyHttpResource`. Optional.
     :param opts.kv:
         The data to initialise the kv store with.
-=======
         Options to pass to the api's :class:`DummyHttpResource`.
     :param opts.config:
         Config data given to the api's :class:`DummyConfigResource` to
         initialise the sandbox config with.
->>>>>>> b585544c
     */
     self.init = function(opts) {
         opts = opts || {};
@@ -56,11 +47,6 @@
         // An array of promises, each for a reply to an api request
         self.promised_replies = [];
 
-<<<<<<< HEAD
-        self.config_store = {};
-=======
-        self.kv_store = {};
->>>>>>> b585544c
         self.contact_store = {};
 
         // stores primed search results
@@ -74,17 +60,15 @@
 
         self.resources = new DummyResources();
 
-<<<<<<< HEAD
         /**attribute:DummyApi.kv
         The api's :class:`DummyHttpResource`.
         */
         self.resources.add(new DummyKvResource('kv', opts.kv));
-=======
+
         /**attribute:DummyApi.log
         The api's :class:`DummyLogResource`.
         */
         self.resources.add(new DummyLogResource('log'));
->>>>>>> b585544c
 
         /**attribute:DummyApi.http
         The api's :class:`DummyHttpResource`.
@@ -213,60 +197,6 @@
         return self._populate_reply(orig_cmd, reply_cmd);
     };
 
-<<<<<<< HEAD
-    // config resource
-
-    self._handle_config_get = function(cmd) {
-        var value = self.config_store[cmd.key];
-        return self._reply_success(cmd, {value: value});
-    };
-
-    // metrics resource
-
-    self._record_metric = function (store_name, metric_name, value, agg) {
-        var store = self.metrics[store_name];
-        if (typeof store == 'undefined') {
-            self.metrics[store_name] = store = {};
-        }
-        var metric = store[metric_name];
-        if (typeof metric == 'undefined') {
-            store[metric_name] = metric = {'agg': agg, values: []};
-        }
-        if (metric.agg != agg) return false;
-        metric.values.push(value);
-        return true;
-    };
-
-    self._handle_metrics_fire = function(cmd) {
-        self._record_metric(cmd.store, cmd.metric, cmd.value, cmd.agg);
-        return self._reply_success(cmd);
-=======
-    // kv resource
-
-    self._handle_kv_get = function(cmd) {
-        var value = self.kv_store[cmd.key];
-        value = typeof value === 'undefined' ? null : value;
-        return self._reply_success(cmd, {value: value});
-    };
-
-    self._handle_kv_set = function(cmd) {
-        self.kv_store[cmd.key] = cmd.value;
-        return self._reply_success(cmd);
-    };
-
-    self._handle_kv_incr = function(cmd) {
-        var orig_value = self.kv_store[cmd.key];
-        orig_value = (typeof orig_value == 'undefined') ? 0 : orig_value;
-        orig_value = Number(orig_value);
-
-        var amount = cmd.amount;
-        amount = (typeof amount == 'undefined') ? 1 : amount;
-
-        self.kv_store[cmd.key] = orig_value + amount;
-        return self._reply_success(cmd, {value: self.kv_store[cmd.key]});
->>>>>>> b585544c
-    };
-
     // groups resource
 
     self._handle_groups_list = function(cmd) {
