--- conflicted
+++ resolved
@@ -1,12 +1,4 @@
-<<<<<<< HEAD
-var Q = require('q');
-var _ = require('lodash');
-
 var utils = require('../utils');
-var BaseError = utils.BaseError;
-=======
-var utils = require("../utils");
->>>>>>> aaeb513a
 var Extendable = utils.Extendable;
 
 var resources = require('./resources');
@@ -28,15 +20,6 @@
 var DummyOutboundResource = outbound.DummyOutboundResource;
 
 
-<<<<<<< HEAD
-var DummyApiError = BaseError.extend(function(self, message) {
-    self.name = "DummyApiError";
-    self.message = message;
-});
-
-
-=======
->>>>>>> aaeb513a
 var DummyApi = Extendable.extend(function(self, opts) {
     /**class:DummyApi(opts)
 
