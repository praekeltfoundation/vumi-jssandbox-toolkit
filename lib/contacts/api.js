var Q = require("q");
var _ = require("lodash");

<<<<<<< HEAD
var utils = require("../utils");
var BaseError = utils.BaseError;

var events = require("../events");
var Eventable = events.Eventable;

=======
>>>>>>> 16846f65
var structs = require("../structs");
var Model = structs.Model;
var ValidationError = structs.ValidationError;


var Contact = Model.extend(function(self, attrs) {
    /**class:Contact(attrs)

    Holds long-term information about a user interacting with the application.

    :param string attrs.key:
        A unique identifier for looking up the contact.
    :param string attrs.user_account:
        The name of the vumi go account that the contact is stored under.
    :param string attrs.msisdn:
        The contact's msisdn.
    :param string attrs.gtalk_id:
        The contact's gtalk address. Optional.
    :param string attrs.facebook_id:
        The contact's facebook address. Optional.
    :param string attrs.twitter_handle:
        The contact's twitter handle. Optional.
    :param string attrs.name:
        The contact's name. Optional.
    :param string attrs.surname:
        The contact's surname. Optional.
    :param object attrs.extra:
        A data object for additional, app-specific information about a contact.
        Both the keys and values need to be strings. Optional.
    :param array attrs.groups:
        A list of keys, each belonging to a group that this contact is a member
        of. Optional.
    */
    Model.call(self);

    self.cls.defaults = {
        extra: {},
        groups: [],
        subscriptions: {}
    };

    self.do.validate = function() {
        /**:Contact.do.validate()

        Validates a contact, throwing a :class:`ValidationError` if one of its
        attributes are invalid.
        */
        if (!_.isString(self.key)) {
            throw new ValidationError(self, [
                "Contact has a key of type",
                "'" + typeof self.key + "'",
                "instead of 'string': " + self.key
            ].join(' '));
        }

        if (!_.isString(self.user_account)) {
            throw new ValidationError(self, [
                "Contact has a user_account of type",
                "'" + typeof self.user_account + "'",
                "instead of 'string': " + self.user_account
            ].join(' '));
        }

        if (!_.isString(self.msisdn)) {
            throw new ValidationError(self, [
                "Contact has an msisdn of type",
                "'" + typeof self.msisdn + "'",
                "instead of 'string': " + self.msisdn
            ].join(' '));
        }

        _.each(self.extra, self.do.validate.extra);
        _.each(self.groups, self.do.validate.group);
        _.each(self.subscriptions, self.do.validate.subscriptions);
    };

    self.do.validate.extra = function(value, name) {
        if (!_.isString(value)) {
            throw new ValidationError(self, [
                "Contact extra '" + name + "' has a value of type",
                "'" + typeof value + "' instead of 'string': " + value
            ].join(' '));
        }
    };

    self.do.validate.subscriptions = function(value, name) {
        if (!_.isString(value)) {
            throw new ValidationError(self, [
                "Contact subscription '" + name + "' has a value of type",
                "'" + typeof value + "' instead of 'string': " + value
            ].join(' '));
        }
    };

    self.do.validate.group = function(group) {
        if (!_.isString(group)) {
            throw new ValidationError(self, [
                "Contact has a group of type '" + typeof group + "'",
                "instead of 'string': " + group
            ].join(' '));
        }
    };

    /**:Contact.do.reset(attrs)

    Resets a contact's attributes to `attrs`. All the contact's current
    attributes will be lost.

    :param object attrs:
        the attributes to reset the contact with.
    */
    self.do.reset;

    /**:Contact.serialize()

    Returns a deep copy of the contact's attributes.
    */
    self.do.serialize;

    self.do.init(attrs);
});

<<<<<<< HEAD
var ContactStore = Eventable.extend(function(self, im) {
    /**:ContactStore(im)

    Provides 'ORM-like' access to the sandbox's contacts resource, handling the
    raw contact resource api requests and allowing people to interact with
    their contacts as :class:`Contact` instances.

    :param InteractionMachine im:
        The interaction machine
    */
    Eventable.call(self);
    self.im = im;

    self.setup = function(opts) {
        /**ContactStore.setup(opts)

        Sets up the store.

        :param opts.delivery class:
            The fallback delivery class to use when retrieving contacts by
            their address. :class:`InteractionMachine` sets up its
            :class:`ContactStore` with the delivery class given its config,
            or ``'ussd'`` if not specified.
        */
        opts = _.defaults(opts || {}, {delivery_class: 'ussd'});
        self.delivery_class = opts.delivery_class;
        return self.emit.setup();
    };

    self.request = function(name, cmd) {
        /**:ContactStore.request(name, cmd)

        Makes raw requests to the api's contact resource.

        :param string name:
            The name of the contact api method (for eg, ``'get'``)
        :param object cmd:
            The request's command data
        */
        return self.im.api_request('contacts.' + name, cmd);
    };

    self.create = function(attrs) {
        /**:ContactStore.create(attrs)

        Creates and adds a new contact, returning a corresponding
        :class:`Contact` via a promise.

        :param object attrs:
            The attributes to initialise the new contact with.

        .. code-block:: javascript

            self.im.contacts.create({
                surname: 'Jones',
                extra: {location: 'CPT'}
            }).then(function(contact) {
                console.log(contact instanceof Contact);
            });
        */
        return self
            .request('new', {contact: attrs})
            .then(function(reply) {
                return new Contact(reply.contact);
            });
    };

    self.get = function(addr, opts) {
        /**:ContactStore.get(addr[, opts])

        Retrieves a contact by its address for a particular delivery class,
        returning a corresponding :class:`Contact` via a promise.

        :param boolean opts.create:
            Create the contact if it does not yet exist. Defaults to ``false``.
        :param string delivery_class:
            The delivery class corresponding to the given address. If not
            specified, :class:`ContactStore` uses its fallback,
            :attr:`ContactStore.delivery_class`.

        .. code-block:: javascript

            self.im.contacts.get('+27731234567').then(function(contact) {
                console.log(contact instanceof Contact);
            });
        */
        opts = _.defaults(opts || {}, {
            create: false,
            delivery_class: self.delivery_class
        });

        var method = opts.create
            ? 'get_or_create'
            : 'get';

        return self
            .request(method, {
                addr: addr,
                delivery_class: opts.delivery_class
            }).then(function(reply) {
                return new Contact(reply.contact);
            });
    };

    self.get_by_key = function(key) {
        /**:ContactStore.get(key)

        Retrieves a contact by its key, returning a corresponding
        :class:`Contact` via a promise.
        
        :param string key:
            The contact's key.

        .. code-block:: javascript

            self.im.contacts.get('1234').then(function(contact) {
                console.log(contact instanceof Contact);
            });
        */
        return self
            .request('get_by_key', {key: key})
            .then(function(reply) {
                return new Contact(reply.contact);
            });
    };

    self.for_user = function(opts) {
        /**:ContactStore.for_user(opts)

        Retrieves a contact for the the current user in the
        :class:`InteractionMachine`, returning a corresponding
        :class:`Contact` via a promise. If no contact exists for the
        user, a contact is created.

        :param boolean opts.create:
            Whether to create a contact for the user if it does not yet exist.
            Defaults to ``true``.
        :param string opts.delivery_class:
            The delivery class corresponding to the current user's address. If
            not specified, :class:`ContactStore` uses its fallback,
            :attr:`ContactStore.delivery_class`.

        .. code-block:: javascript

            self.im.contacts.for_user().then(function(contact) {
                console.log(contact instanceof Contact);
            });
        */
        opts = _.defaults(opts || {}, {create: true});
        return self.get(im.user.addr, opts);
    };

    self.search = function(query) {
        /**:ContactStore.search(query)
        
        Searches for contacts matching the given Lucene search query, returning
        an array of the matching :class:`Contact` instances via a promise. Note
        that this can be a fairly heavy operation. If only the contact keys are
        needed, please use :meth:`ContactStore.search_keys` instead.

        :param string query:
            The Lucene query to perform

        .. code-block:: javascript

            self.im.contacts.search('name:"Moog"').then(function(contacts) {
                contacts.forEach(function(contact) {
                    console.log(contact instanceof Contact);
                });
            });
        */
        return self
            .search_keys(query)
            .then(function(keys) {
                return Q.all(keys.map(self.get_by_key));
            });
    };

    self.search_keys = function(query) {
        /**:ContactStore.search_keys(query)

        Searches for contacts matching the given Lucene search query, returning
        an array of the contacts' keys via a promise.

        :param string query:
            The Lucene query to perform

        .. code-block:: javascript

            self.im.contacts.search_keys('name:"Moog"').then(function(keys) {
                keys.forEach(function(key) {
                    console.log(typeof key == 'string');
                });
            });
        */
        return self.request('search', {query: query}).get('keys');
    };

    self.save = function(contact) {
        /**:ContactStore.save(contact)

        Saves the given contact to the store, returning a promise that is
        fulfilled once the operation completes.

        :param Contact contact:
            The contact to be saved
        */
        return self
            .request('save', {contact: contact})
            .then(_.noop);
    };
=======
var Group = Model.extend(function(self, attrs) {
    /**class:Group(attrs)

    Holds information about a group of contacts.

        :param string attrs.key:
            a unique identifier for looking up the contact.
        :param string attrs.user_account:
            the name of the vumi go account that owns this group.
        :param string attrs.name:
            a human-readable name for the group.
        :param string attrs.query:
            the contact search query that determines the contacts in this
            group. Optional.
    */
    Model.call(self);

    self.cls.defaults = {
        query: null
    };

    self.do.validate = function() {
        /**:Group.do.validate()

        Validates a group, throwing a :class:`ValidationError` if one of its
        attributes are invalid.
        */
        if (!_.isString(self.key)) {
            throw new ValidationError(self, [
                "Group has a key of type '" + typeof self.key + "'",
                "instead of 'string': " + self.key
            ].join(' '));
        }

        if (!_.isString(self.user_account)) {
            throw new ValidationError(self, [
                "Group has a user_account of type",
                "'" + typeof self.user_account + "'",
                "instead of 'string': " + self.user_account
            ].join(' '));
        }

        if (!_.isString(self.name)) {
            throw new ValidationError(self, [
                "Group has a name of type '" + typeof self.name + "'",
                "instead of 'string': " + self.name
            ].join(' '));
        }

        if (!_.isNull(self.query) && !_.isString(self.query)) {
            throw new ValidationError(self, [
                "Group has a query of type",
                "'" + typeof self.query + "'",
                "instead of 'string': " + self.query
            ].join(' '));
        }
    };

    /**:Group.do.reset(attrs)

    Resets a groups's attributes to `attrs`. All the groups's current
    attributes will be lost.

    :param object attrs:
        the attributes to reset the group with.
    */
    self.do.reset;


    /**:Group.serialize()

    Returns a deep copy of the group's attributes.
    */
    self.do.serialize;

    self.do.init(attrs);
>>>>>>> 16846f65
});


this.Contact = Contact;
<<<<<<< HEAD
this.ContactStore = ContactStore;
this.ContactError = ContactError;
=======
this.Group = Group;
>>>>>>> 16846f65
<|MERGE_RESOLUTION|>--- conflicted
+++ resolved
@@ -1,15 +1,9 @@
 var Q = require("q");
 var _ = require("lodash");
 
-<<<<<<< HEAD
-var utils = require("../utils");
-var BaseError = utils.BaseError;
-
 var events = require("../events");
 var Eventable = events.Eventable;
 
-=======
->>>>>>> 16846f65
 var structs = require("../structs");
 var Model = structs.Model;
 var ValidationError = structs.ValidationError;
@@ -132,7 +126,6 @@
     self.do.init(attrs);
 });
 
-<<<<<<< HEAD
 var ContactStore = Eventable.extend(function(self, im) {
     /**:ContactStore(im)
 
@@ -344,7 +337,8 @@
             .request('save', {contact: contact})
             .then(_.noop);
     };
-=======
+});
+
 var Group = Model.extend(function(self, attrs) {
     /**class:Group(attrs)
 
@@ -421,14 +415,9 @@
     self.do.serialize;
 
     self.do.init(attrs);
->>>>>>> 16846f65
 });
 
 
 this.Contact = Contact;
-<<<<<<< HEAD
 this.ContactStore = ContactStore;
-this.ContactError = ContactError;
-=======
-this.Group = Group;
->>>>>>> 16846f65
+this.Group = Group;