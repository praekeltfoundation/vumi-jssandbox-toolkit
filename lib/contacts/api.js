--- conflicted
+++ resolved
@@ -124,13 +124,10 @@
     */
     Model.call(self);
 
-<<<<<<< HEAD
-=======
     self.cls.defaults = {
         query: null
     };
 
->>>>>>> 00ef20d7
     self.do.validate = function() {
         /**:Group.do.validate()
 
@@ -159,11 +156,7 @@
             ].join(' '));
         }
 
-<<<<<<< HEAD
-        if ('query' in self && !_.isString(self.query)) {
-=======
         if (!_.isNull(self.query) && !_.isString(self.query)) {
->>>>>>> 00ef20d7
             throw new ValidationError(self, [
                 "Group has a query of type",
                 "'" + typeof self.query + "'",
