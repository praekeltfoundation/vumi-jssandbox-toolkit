// interaction_machine.js
//  - Interaction machine for messages and events.

var _ = require("lodash");
var Q = require("q");

var utils = require("./utils");
var BaseError = utils.BaseError;

var contacts = require("./contacts/api");
var ContactStore = contacts.ContactStore;

<<<<<<< HEAD
var metrics = require("./metrics");
=======
var metrics = require("./metrics/api");
>>>>>>> 10c21ac3
var MetricStore = metrics.MetricStore;

var user = require("./user");
var User = user.User;

var config = require("./config/api");
var SandboxConfig = config.SandboxConfig;
var IMConfig = config.IMConfig;

var states = require("./states");
var StateInputEvent = states.StateInputEvent;
var StateEnterEvent = states.StateEnterEvent;
var StateExitEvent = states.StateExitEvent;

var events = require("./events");
var Event = events.Event;
var Eventable = events.Eventable;

var translate = require('./translate');
var Translator = translate.Translator;


var ApiError = BaseError.extend(function(self, reply) {
    /**class:ApiError(message)
        Thrown when an error occurs when the sandbox api returns a failure
        response (when ``success`` is ``false``).

        :param object reply: the failure reply given by the api.
    */
    self.name = 'ApiError';
    self.reply = reply;
    self.message = self.reply.reason;
});

var IMEvent = Event.extend(function(self, name, im) {
    /**class:IMEvent

    An event relating to an interaction machine.

    :param string name:
        the event type's name.
    :param InteractionMachine im:
        the interaction machine associated to the event
    */
    Event.call(self, name);
    self.im = im;
});

var InboundMessageEvent = IMEvent.extend(function(self, im, cmd) {
    /**class:InboundMessageEvent(im, cmd)

    Emitted when an inbound user message is received by the interaction machine.

    :param InteractionMachine im:
        the interaction machine firing the event.
    :param object cmd:
        the API request cmd containing the inbound user message.
    */
    IMEvent.call(self, 'inbound_message', im);
    self.cmd = cmd;
    self.msg = cmd.msg;
});

var InboundEventEvent = IMEvent.extend(function(self, im, cmd) {
   /**class:InboundEventEvent(im, cmd)

    Emitted when an message status event is received. Typically, this is either
    an acknowledgement or a delivery report for an outbound message that was
    sent from the sandbox application.

    :param InteractionMachine im:
        the interaction machine emitting the event.
    :param object cmd:
        the API request cmd containing the inbound user message.

    The event type is ``inbound_event``.
    */
    IMEvent.call(self, 'inbound_event', im);
    self.cmd = cmd;
    self.event = cmd.msg;
});

var UnknownCommandEvent = IMEvent.extend(function(self, im, cmd) {
    /**class:UnknownCommandEvent(im, cmd)

    Emitted when a command without a handler is received.

    :param InteractionMachine im:
        the interaction machine emitting the event.
    :param object cmd:
        the API request that no command handler was found for.

    The event type is ``unknown_command``.
    */
    IMEvent.call(self, 'unknown_command', im);
    self.cmd = cmd;
});

var SessionNewEvent = IMEvent.extend(function(self, im) {
    /**class:SessionNewEvent(im)

    Emitted when a new user session starts.

    :param InteractionMachine im:
        the interaction machine emitting the event.

    The event type is ``session:new``.
    */
    IMEvent.call(self, 'session:new', im);
});

var SessionNewEvent = IMEvent.extend(function(self, im) {
    /**class:SessionNewEvent(im)

    Emitted when a new user session starts.

    :param InteractionMachine im:
        the interaction machine emitting the event.

    The event type is ``session:new``.
    */
    IMEvent.call(self, 'session:new', im);
});

var SessionCloseEvent = IMEvent.extend(function(self, im, user_terminated) {
    /**class:SessionCloseEvent(im, user_terminated)

    Emitted when a user session ends.

    :param InteractionMachine im:
        the interaction machine emitting the event.
    :param boolean user_terminated:
        true if the session was terminated by the user (including
        when the user session times out) and false if the session
        was closed explicitly by the sandbox application.

    The event type is ``session:close``.
    */

    IMEvent.call(self, 'session:close', im);
    self.user_terminated = user_terminated;
});

var SessionResumeEvent = IMEvent.extend(function(self, im) {
    /**class:SessionResumeEvent(im)

    Emitted when a new user message arrives for an existing user session.

    :param InteractionMachine im:
        the interaction machine emitting the event.

    The event type is ``session:resume``.
    */

    IMEvent.call(self, 'session:resume', im);
});

var IMErrorEvent = IMEvent.extend(function(self, im, error) {
    /**class:IMErrorEvent(im)

    Emitted when an error occurs during a run of the im.

    :param InteractionMachine im:
        the interaction machine emitting the event.
    :param InteractionMachine error:
        the error that occured.

    The event type is ``im:error``.
    */

    IMEvent.call(self, 'im:error', im);
    self.error = error;
});

var IMShutdownEvent = IMEvent.extend(function(self, im) {
    /**class:IMShutdownEvent(im)

    Occurs when the im is about to shutdown.

    :param InteractionMachine im:
        the interaction machine emitting the event.

    The event type is ``im:shutdown``.
    */

    IMEvent.call(self, 'im:shutdown', im);
});


var InteractionMachine = Eventable.extend(function(self, api, app) {
    /**class:InteractionMachine(api, app)

    :param SandboxAPI api:
        a sandbox API providing access to external resources and
        inbound messages.
    :param App app:
        a collection of states defining an application.

    A controller that handles inbound messages and fires events and
    handles state transitions in response to those messages. In addition, it
    serves as a bridge between a :class:`App` (i.e. set of states
    defining an application) and resources provided by the sandbox API.
    */
    Eventable.call(self);

    /**attribute:InteractionMachine.api
    A reference to the sandbox API.
    */
    self.api = api;

    /**attribute:InteractionMachine.app
    A reference to the :class:`App`.
    */
    self.app = app;

    /**attribute:InteractionMachine.msg
    The message command currently being processed. Available when
    setup is complete (see :meth:`InteractionMachine.setup`).
    */
    self.msg = null;

    /**attribute:InteractionMachine.user
    A :class:`User` instance for the current user. Available when
    setup is complete (see :meth:`InteractionMachine.setup`).
    */
    self.user = new User(self);

    /**attribute:InteractionMachine.state
    The current :class:`State` object. Updated whenever a new state is entered
    via a call to
    :meth:`InteractionMachine.switch_state`, 
    :meth:`InteractionMachine.switch_to_user_state` or 
    :meth:`InteractionMachine.switch_to_start_state`.
    */
    self.state = null;

    /**attribute:InteractionMachine.sandbox_config
    A :class:`SandboxConfig` instance for accessing the sandbox's config data.
    Available when setup is complete (see :meth:`InteractionMachine.setup`).
    */
    self.sandbox_config = new SandboxConfig(self);

    /**attribute:InteractionMachine.config
    A :class:`IMConfig` instance for the IM's config data. Available when
    setup is complete (see :meth:`InteractionMachine.setup`).
    */
    self.config = new IMConfig(self);

    /**attribute:InteractionMachine.metrics
    A default :class:`MetricStore` instance for emitting metrics. Available when
    setup is complete (see :meth:`InteractionMachine.setup`)
    */
    self.metrics = new MetricStore(self);
    
    /**attribute:InteractionMachine.contacts
    A default :class:`ContactStore` instance for interacting with contacts.
    Available when setup is complete (see :meth:`InteractionMachine.setup`)
    */
    self.contacts = new ContactStore(self);

    self.attach = function() {
        /**:InteractionMachine.attach()

        Sets the sandbox API's event handlers to emit the respective events on
        the interaction machine, then terminate the sandbox once their
        listeners are done.
        */
        var done = self.done;
        var err = self.err;

        self.api.on_unknown_command = function(cmd) {
            var e = new UnknownCommandEvent(self, cmd);
            self.emit(e).done(done, err);
        };

        self.api.on_inbound_event = function(cmd) {
            var e = new InboundEventEvent(self, cmd);
            self.emit(e).done(done, err);
        };

        self.api.on_inbound_message = function(cmd) {
            var e = new InboundMessageEvent(self, cmd);
            self.emit(e).done(done, err);
        };
    };

    self.setup = function(msg, opts) {
        /**:InteractionMachine.setup(msg[, opts])
        Sets up the interaction machine using the given message.

        :param object msg:
            the received message to be used to set up the interaction machine.
        :param boolean opts.reset:
            whether to reset the user's data, or load them from the kv store

        The IM sets up its attributes in the following order:
            * sanbox config
            * im config
            * metric store
            * user
            * app

        Finally, a :class:`SetupEvent` is emitted. A promise is returned, which
        will be fulfilled once all event listeners are done.
        */
        opts = _.defaults(opts || {}, {reset: false});

        return Q()
            .then(function() {
                return self.sandbox_config.setup();
            })
            .then(function() {
                return self.config.do.setup();
            })
            .then(function() {
                return self.contacts.setup({
                    delivery_class: self.config.delivery_class
                });
            })
            .then(function() {
                return self.metrics.setup({
                    store_name: self.config.metric_store
                             || self.config.name
                });
            })
            .then(function() {
                var user_opts = {
                    lang: self.config.default_lang,
                    store_name: self.config.user_store
                             || self.config.name
                };

                return opts.reset
                    ? self.user.reset(msg.from_addr, user_opts)
                    : self.user.load_or_create(msg.from_addr, user_opts);
            })
            .then(function() {
                self.log("Loaded user: " + JSON.stringify(self.user));
                return self.app.setup(self);
            })
            .then(function() {
                return self.emit.setup();
            });
    };

    self.is_in_state = function(state_name) {
        /**:InteractionMachine.is_in_state([state_name])

        Determines whether the IM is in the state represented by
        ``state_name``, or whether the IM is in any state at all if no
        arguments are given.
        
        :param string state_name: the name of the state compare with
        */
        return typeof state_name == 'undefined'
            ? self.state !== null
            : !!self.state && self.state.name === state_name;
    };
    
    self.switch_to_user_state = function() {
        /**:InteractionMachine.switch_to_user_state()

        Delegates to :meth:`InteractionMachine.switch_state`` to switch the IM
        to the user's current state. Returns a promise that is fulfulled once
        the switch has completed.
        */
        var state = self.user.state;
        return self.switch_state(
            state.name,
            state.metadata,
            state.creator_opts);
    };

    self.switch_to_start_state = function() {
        /**:InteractionMachine.switch_to_start_state()

        Delegates to :meth:`InteractionMachine.switch_state`` to switch the IM
        to its start configured start state. Returns a promise that is
        fulfulled once the switch has completed.
        */
        return self.switch_state(self.app.start_state_name, {}, {});
    };

    self.switch_state = function(state_name, metadata, creator_opts) {
        /**:InteractionMachine.switch_state(state_name, metadata, creator_opts)

        Switches the IM to the requested state. Returns a promise that is
        fulfulled once the switch has completed.

        :param string state_name:
            the name of the state to switch to
        :param object metadata:
            metadata about the state.
        :param object creator_opts:
            options to pass to the state creator.

        The following steps are taken:
            * If the IM is already in the requested state, no switch occurs.
            * The IM delegates to its :class:`App`'s ``create_state``.
              to create the new state.
            * An exit event is emitted for both the IM and the IM's current
              state (if it exists).
            * The user's state is reset to the newly created state (the user
              may have already been on this state in some cases, this step just
              ensures this happens for all cases).
            * We update the IM's current state to the new state.
            * An enter event is emitted for both the IM and the new state.
        */
        if (self.is_in_state(state_name)) {
            return Q();
        }

        var p = Q(self.app.states.create(state_name, creator_opts));
        return p.then(function(new_state) {
            return new_state
                .setup(self, metadata)
                .then(function() {
                    return self.emit.state.exit();
                })
                .then(function() {
                    self.state = new_state;
                    self.user.state.reset(new_state, {
                        creator_opts: creator_opts
                    });
                    return self.emit.state.enter(new_state);
                });
        });
    };

    self.fetch_translation = function(lang) {
        /**:InteractionMachine.fetch_translation(lang)

        Retrieve a :class:`Translator` instance corresponding to the
        translations for the given language. Returns a promise that will be
        fulfilled with the retrieved translator.

        :param string lang:
            two letter language code (e.g. ``sw``, ``en``).

        Translations are retrieved from the sandbox configuration resource
        by looking up keys named ``translation.<language-code>``.
        */
        return self.sandbox_config
            .get("translation." + lang, {json: true})
            .then(function(domain_data) {
                var jed_data = {};

                if (domain_data) {
                    jed_data.domain = "messages";
                    jed_data.locale_data = {messages: domain_data};
                }

                return new Translator(jed_data);
            });
    };

    self.log = function(msg) {
        /**:InteractionMachine.log(message)

        Log a message to the sandbox logging resource at the ``info`` level.

        :param string message:
            the log message.

        Returns a promise that fires once the log message as been
        acknowledged by the logging resource.
        */
        return self.api_request('log.info', {msg: msg});
    };

    self.err = function(e) {
        /**InteractionMachine.err()
        Invoked when an error is thrown during a run of the IM. Logs the thrown
        error, then terminates the sandbox.
        */
        return self
            .emit(new IMErrorEvent(self, e))
            .then(function() {
                return self.log(e.message);
            })
            .then(function() {
                return self.api.done();
            });
    };

    self.done = function() {
        /**:InteractionMachine.done()
        Saves the user, then terminates the sandbox instance.
        */
        return self
            .emit(new IMShutdownEvent(self))
            .then(function() {
                return self.user.save();
            })
            .then(function() {
                return self.api.done();
            });
    };

    self.api_request = function(cmd_name, cmd) {
        /**:InteractionMachine.api_request(cmd_name, cmd)

        Raw request to the sandbox API.

        :param string cmd_name:
            name of the API request to make.
        :param object cmd:
            API request data.

        Returns a promise fulfilled with the response to the API request, or
        rejected with a :class:`ApiError` if a failure response was given.
        */
        var d = new Q.defer();
        self.api.request(cmd_name, cmd, function(reply) {
            if (reply.success) {
                d.resolve(reply);
            } else {
                d.reject(new ApiError(reply));
            }
        });
        return d.promise;
    };

    self.reply = function(msg, opts) {
        /**:InteractionMachine.reply(msg)

        Send a response from the current state to the user.

        :param boolean opts.translate:
            whether the state should be translated before displaying content to
            the user. The default is ``true``.

        Returns a promise which is fulfilled once the response has been sent.
        */
        opts = opts || {};

        return self
            .switch_to_user_state()
            .then(function() {
                return self.state.continue_session();
            })
            .then(function(continue_session) {
                opts.continue_session = continue_session;

                if (continue_session) { return; }
                var e = new SessionCloseEvent(self, false);
                return self.emit(e);
            })
            .then(function() {
                return self.state.send_reply();
            })
            .then(function(send_reply) {
                if (!send_reply) { return; }
                return self.reply.send(msg, opts);
            });
    };

    self.reply.send = function(msg, opts) {
        opts = _.defaults(opts || {}, {translate: true});

        return Q()
            .then(function() {
                if (!opts.translate) { return; }
                return self.state.translate(self.user.i18n);
            })
            .then(function() {
                return self.state.display();
            })
            .then(function(content) {
                return self.api_request("outbound.reply_to", {
                    content: content,
                    in_reply_to: msg.message_id,
                    continue_session: opts.continue_session
                });
            });
    };

    self.handle_message = function(msg) {
        /**:InteractionMachine.handle_message(msg)

        Delegates to its subordinate message handlers to handle an inbound
        message based on the message's session event type. The fallback message
        handler is defined by
        :func:`InteractionMachine.handle_message.fallback`, which by default
        is an alias for :func:`InteractionMachine.handle_message.resume`.

        :param object msg: the received inbound message.
         **/
        var handler = self.handle_message[msg.session_event];
        handler = handler || self.handle_message.fallback;
        return handler.call(self, msg);
    };

    self.handle_message.close = function(msg) {
        /**:InteractionMachine.handle_message.close(msg)

        Invoked when an inbound message is received with a ``close`` session
        event type. Emits a :class:`SessionCloseEvent` on the interaction
        machine and waits for its listeners to complete their work.

        :param object msg: the received inbound message.
        */
        return self.emit(new SessionCloseEvent(self, true));
    };

    self.handle_message.new = function(msg) {
        /**:InteractionMachine.handle_message.new(msg)

        Invoked when an inbound message is received with a ``new`` session
        event type.

        :param object msg: the received inbound message.

        Does roughly the following:

            * Emits a :class:`SessionNewEvent` on the interaction machine and
              waits for its listeners to complete their work
            * Sends a reply from the current state.
        */
        var e = new SessionNewEvent(self);
        return self
            .emit(e)
            .then(function () {
                return self.reply(msg);
            });
    };

    self.handle_message.resume = function(msg) {
        /**:InteractionMachine.handle_message.resume(msg)

        Invoked when an inbound message is received with a ``resume`` session
        event type.

        :param object msg: the received inbound message.

        Does roughly the following:

            * Emits a :class:`SessionResumeEvent` on the interaction machine
              and waits for its listeners to complete their work
            * If the message contains usable content, emit a
              :class:`StateInputEvent` on the interaction machine and the
              current state. This allows listeners to change the user to a
              different state (this change is usually performed by the
              currently active state).
            * Send a reply from the current state.
        */
        var p = self.emit(new SessionResumeEvent(self));

        if (msg.content) {
            var e = new StateInputEvent(self.state, msg.content);
            p = p.then(function() {
                return self.state.emit(e);
            });
        }

        return p.then(function() {
            return self.reply(msg);
        });
    };

    self.handle_message.fallback = self.handle_message.resume;

    self.emit.state = {};

    self.emit.state.exit = function() {
        if (!self.is_in_state()) {
            return Q();
        }

        var e = new StateExitEvent(self.state);
        return self
            .emit(e)
            .then(function() {
                return self.state.emit(e);
            });
    };

    self.emit.state.enter = function(state) {
        var e = new StateEnterEvent(state);

        return self
            .emit(e)
            .then(function() {
                return state.emit(e);
            });
    };

    self.on('unknown_command', function(event) {
        /**:InteractionMachine.on "unknown_command" (event)

        Invoked by a :class:`UnknownCommandEvent` event when a command without
        a handler is received (see :class:`UnknownCommandEvent`). Logs an
        error.

        :param UnknownCommandEvent event: the fired event.
        */
        return self.log(
            "Received unknown command: " + JSON.stringify(event.cmd));
    });

    self.on('inbound_message', function(event) {
        /**:InteractionMachine.on "inbound_message" (event)

        Invoked an inbound user message, triggering state transitions and events
        as necessary.

        :param InboundMessageEvent event: the fired event.

        The steps performed by this method are roughly:
            * Set up the IM (see :meth:`InteractionMachine.setup`)
            * If the user is currently in a state (from a previous IM run),
              switch to this state.
            * Otherwise, this is a new user, so switch to the IM's configured
              start state
            * Handle the message based on its session event type (see
              :meth:`InteractionMachine.handle_message`).
        */
        var msg = event.cmd.msg;
        self.msg = msg;
        self.log("Received inbound message: " + msg.content);

        var reset = false;
        if (msg.content == "!reset") {
            reset = true;
            msg.content = "";
        }

        return self
            .setup(msg, {reset: reset})
            .then(function() {
                return self.user.is_in_state()
                    ? self.switch_to_user_state()
                    : self.switch_to_start_state();
            })
            .then(function() {
                self.log("Switched to state: " + self.state.name);
                return self.handle_message(msg);
            });
    });

    self.attach();
});


this.InteractionMachine = InteractionMachine;

this.IMEvent = IMEvent;
this.InboundMessageEvent = InboundMessageEvent;
this.InboundEventEvent = InboundEventEvent;
this.UnknownCommandEvent = UnknownCommandEvent;
this.SessionNewEvent = SessionNewEvent;
this.SessionResumeEvent = SessionResumeEvent;
this.SessionCloseEvent = SessionCloseEvent;<|MERGE_RESOLUTION|>--- conflicted
+++ resolved
@@ -10,11 +10,7 @@
 var contacts = require("./contacts/api");
 var ContactStore = contacts.ContactStore;
 
-<<<<<<< HEAD
-var metrics = require("./metrics");
-=======
 var metrics = require("./metrics/api");
->>>>>>> 10c21ac3
 var MetricStore = metrics.MetricStore;
 
 var user = require("./user");
