--- conflicted
+++ resolved
@@ -20,14 +20,10 @@
 var SandboxConfig = config.SandboxConfig;
 var IMConfig = config.IMConfig;
 
-<<<<<<< HEAD
-var states = require('./states');
-=======
 var outbound = require('./outbound/api');
 var OutboundHelper = outbound.OutboundHelper;
 
 var states = require("./states");
->>>>>>> aaeb513a
 var StateInputEvent = states.StateInputEvent;
 var StateEnterEvent = states.StateEnterEvent;
 var StateExitEvent = states.StateExitEvent;
