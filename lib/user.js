var Q = require("q");
var jed = require("jed");

var states = require("./states");
var State = states.State;

var utils = require("./utils");
var Extendable = utils.Extendable;

var events = require("./events");
var Event = events.Event;
var Eventable = events.Eventable;


var UserEvent = Event.extend(function(self, name, user) {
    /**class:UserEvent(user)

    An event relating to a user.

    :param string name: the event type's name.
    :param User user: the user associated to the event.
    */
    Event.call(self, name);
    self.user = user;
});

var UserNewEvent = UserEvent.extend(function(self, user) {
    /**class:UserNewEvent(user)

    Emitted when a new user is created. This typically happens in
    :class:`InteractionMachine` when message arrives from a user for whom
    there is no user state (i.e. a new unique user).

    :param User user: the user that was created.

    The event type is ``user:new``.
    */
    UserEvent.call(self, 'user:new', user);
});

var UserResetEvent = UserEvent.extend(function(self, user) {
    /**class:UserNewEvent(user)

    Emitted when a user's data is reset. This typically happens in
    :class:`InteractionMachine` when message arrives from a user for whom
    with its content being "!reset", forcing the user to be reset.

    :param User user: the user that was reset.

    The event type is ``user:reset``.
    */
    UserEvent.call(self, 'user:reset', user);
});

var UserLoadEvent = UserEvent.extend(function(self, user) {
    /**class:UserLoadEvent(user)

    Emitted when an existing user is loaded. This typically happens in
    :class:`InteractionMachine` when message arrives from a user for who
    has already interacted with the system.

    :param User user: the user that was loaded.

    The event type is ``user:load``.
    */
    UserEvent.call(self, 'user:load', user);
});

var UserSaveEvent = UserEvent.extend(function(self, user) {
    /**class:UserSaveEvent(user)

    Emitted when a user is saved. This typically happens in
    :class:`InteractionMachine` after an inbound message from the user has
    been processed as one of the last actions before terminating the sandbox.

    :param User user: the user that was saved.

    The event type is ``user:save``.
    */
    UserEvent.call(self, 'user:save', user);
});

var UserStateData = Extendable.extend(function(self, obj, metadata) {
    /**class:UserStateData([obj, metadata])
    Structure for keeping track of the user's current state. Used
    as a wrapper so that externally, it can be interacted with the same,
    regardless of whether it is currently holding an actual :class:`State`
    instance or raw data.

    Constructor has the following forms:

    ``func()``
    Initialise to an undefined state.

    ``func(state)``
    Initialise with the state instance to keep track of.

    ``func(name[, metadata])``
    Initialise with the ``name`` and ``metadata`` of the state

    ``func(obj)``
    Initialise with an object containing the state's ``name`` and ``metadata``

    :param string name: the name of the state to track
    :param object metadata: optional metadata about the state
    */
    Object.defineProperty(self, 'name', {
        get: function() {
            /**attribute:UserStateData.name
            The currently tracked state's name.
            */
            return self.state.name;
        }
    });

    Object.defineProperty(self, 'metadata', {
        get: function() {
            /**attribute:UserStateData.metadata
            The currently tracked state's metadata.
            */
            return self.state.metadata;
        }
    });

    self.reset = function(obj, metadata) {
        /**:UserStateData.reset([obj, metadata])
        Resets the currently tracked state. Accepts the same arguments as the
        :class:`UserStateData` constructor.  
        */
        if (obj === null || typeof obj == 'undefined') {
            self.state = {};
        }
        else if (obj instanceof State) {
            self.state = obj;
        }
        else if (typeof obj == 'string') {
            self.state = {};
            self.state.name = obj;
            self.state.metadata = metadata;
        }
        else {
            self.state = {};
            self.state.name = obj.name;
            self.state.metadata = obj.metadata;
        }

        self.state.metadata = self.state.metadata || {};
    };
    self.reset(obj, metadata);

    self.change = function(obj, metadata) {
        /**:UserStateData.change([obj, metadata])

        Identical to :meth:`UserStateData.reset`, except it will not perform
        the reset if ``obj`` is ``null`` or ``undefined``. Typically used by
        :class:`State` types to change the user's state to the next state,
        allowing the user to simply stay on the current state if a bad next
        state is given.
        */
        if (obj !== null && typeof obj != 'undefined') {
            self.reset(obj, metadata);
        }
    };

    self.update_metadata = function(metadata) {
        /**:UserStateData.update_metadata(metadata)
        Update the metadata about the currently tracked state. Any properties
        in the current metadata with the same names as properties in the new
        metadata will overwritten.

        :param object metadata: the new metadata to add
        */
        utils.update(self.state.metadata, metadata);
    };

    self.exists = function() {
        /**UserStateData.exists()
        Determines whether we are in an undefined state.
        */
        return typeof self.state.name != 'undefined';
    };

    self.is = function(state_name) {
        /**:UserStateData.is(state_name)
        Determines whether the currently tracked state has the same name as
        ``state_name``.

        :param string state_name: the state name to check against
        */
        return self.state.name === state_name;
    };

    self.serialize = function() {
        /**:UserStateData.serialize()
        Retrieves the curren state's data as a JSON-serializable object.
        */
        return {
            name: self.state.name,
            metadata: self.state.metadata
        };
    };

    self.toJSON = self.serialize;
});

var User = Eventable.extend(function(self, im) {
    /**:User(im)

    A structure for managing the current user being interacted with in
    :class:`InteractionMachine`.

    :param InteractionMachine im:
        the interaction machine to which this user is associated
    */
    Eventable.call(self);

    self.im = im;

<<<<<<< HEAD
    self.reset = function(addr, opts) {
        opts = utils.set_defaults(opts || {}, {
            lang: null,
            store_name: null,
            answers: {}
        });
=======
    self.defaults = {
        lang: null,
        store_name: 'default',
        answers: {}
    };

    self.init = function(addr, opts) {
        opts = utils.set_defaults(opts || {}, self.defaults);
>>>>>>> bbec0903

        self.addr = addr;
        self.lang = opts.lang;
        self.answers = opts.answers;
        self.store_name = opts.store_name;
        self.i18n = new jed({});
        self.state = new UserStateData(opts.state);
    };
<<<<<<< HEAD
    self.reset();
=======
    self.init();
>>>>>>> bbec0903

    self.setup = function(addr, opts) {
        /**:User.setup(addr, opts)
        Sets up the user. Returns a promise that is fulfilled once the setup is
        complete.

        Performs the following steps:
           * Processes the given setup arguments
           * Attempts to refresh the jed gettext translation object (involves
             interaction with the sandbox api).
           * Emits a :class:`SetupEvent`

        :param string addr:
            the address used as a key to load and save the user.
        :param string opts.lang:
            the two-letter code of the language the user has selected.
            E.g. `'en'`, `'sw'`.
        :param string opts.store_name:
            an additional namespace path to be used when storing the user. See
            :meth:`User.key`.
        :param string opts.state.name:
            the name of the state most recently visited by the user.
            Optional.
        :param string opts.state.metadata:
            metadata about the state most recently visited by the user.
            Optional.
<<<<<<< HEAD
        **/
        self.reset(addr, opts);
=======
        */
        self.init(addr, opts);
>>>>>>> bbec0903
        return self.refresh_i18n().then(function() {
            return self.emit.setup();
        });
    };

    self.is_in_state = function(state_name) {
        /**:User.is_in_state([state_name])
        Determines whether the iser is in the state represented by
        ``state_name``, or whether the user is in any state at all if no
        arguments are given.
        
        :param string state_name: the name of the state compare with
        */
        return arguments.length
            ? self.state.is(state_name)
            : self.state.exists();
    };

    self.reset = function(addr, opts) {
        /**:User.create(addr, opts)
        Invoked to create a new user. Simply delegates to :class:`User.setup`,
        then emits a :class:`UserResetEvent`. Intended to be used to explicitly
        differentiate reset users from both newly created users and loaded
        users with a single action.
        */
        return self.setup(addr, opts).then(function() {
            self.emit(new UserResetEvent(self));
        });
    };

    self.create = function(addr, opts) {
        /**:User.create(addr, opts)
        Invoked to create a new user. Simply delegates to :class:`User.setup`,
        then emits a :class:`UserNewEvent`. Intended to be used to explicitly
        differentiate newly created users from loaded users with a single
        action.
        */
        return self.setup(addr, opts).then(function() {
            self.emit(new UserNewEvent(self));
        });
    };

    self.load = function(addr, opts) {
        /**:User.load(addr[, opts])

        Load a user's current state from the key-value data store resource,
        then emits a :class:`UserLoadEvent`. Throws an error if loading fails. 

        Returns a promise that is fulfilled when the loading and event emitting
        has completed.

        Accepts the same params as :meth:`User.setup`, where the `opts`
        param contains overrides for the loaded user data.
        */
        opts = utils.set_defaults(opts || {}, self.defaults);
        return self.fetch(addr, opts.store_name).then(function(data) {
            if (!data) {
                throw new Error("Failed to load user '" + addr + "'");
            }

            opts = utils.update(opts, data);
            return self.setup(addr, opts).then(function() {
                return self.emit(new UserLoadEvent(self));
            });
        });
    };

    self.load_or_create = function(addr, opts) {
        /**:User.load_or_create(addr[, opts])

        Attempts to load a user's current state from the key-value data store
        resource, creating the user if no existing user was found. Emits a
        :class:`UserLoadEvent` if the user was loaded, and a
        :class:`UserNewEvent` if the user was created.

        Returns a promise that is fulfilled when the loading and event emitting
        has completed.

        Accepts the same params as :meth:`User.setup`, where the `opts`
        param contains overrides for the loaded user data.
        */
        opts = utils.set_defaults(opts || {}, self.defaults);
        return self.fetch(addr, opts.store_name).then(function(data) {
            var event = data
                ? new UserLoadEvent(self)
                : new UserNewEvent(self);

            opts = utils.update(opts, data || {});
            return self.setup(addr, opts).then(function() {
                return self.emit(event);
            });
        });

    };

    self.key = function() {
        /**:User.key()
        Returns the key under which to store user state. If 
        ``user.store_name`` is set, stores the user under
        ``users.<store_name>.<addr>``, or otherwise under ``users.<addr>``.
        */
        return User.make_key(self.store_name, self.addr);
    };
    
    self.set_lang = function(lang) {
        /**:User.set_lang(lang)
        Gives the user a new language. If the user's language has changed,
        their jed gettext object is refreshed (delegates to
        :meth:`User.refresh_i18n`). Returns a promise that will be
        fulfilled once the method's work is complete.

        :param string lang:
            The two-letter code of the language the user has selected.
            E.g. `en`, `sw`.
        */
       var p = Q();

       if (self.lang !== lang) {
           self.lang = lang;
           p = self.refresh_i18n();
       }
       
       return p;
    };

    self.refresh_i18n = function() {
        /**:User.refresh_i18n()

        Re-fetches the appropriate language translations. Sets
        ``user.i8n`` to a new ``jed`` instance.

        Returns a promise that fires once the translations have been
        refreshed.
        */
        var p = Q();

        if (self.lang) {
            p = self.im
                .fetch_translation(self.lang)
                .then(function(i18n) {
                    self.i18n = i18n;
                });
        }

        return p;
    };

    self.set_answer = function(state_name, answer) {
        /**:User.set_answer(state_name, answer)
        Sets the user's answer to the state associated with ``state_name``.

        :param string state_name:
            the name of the state to save an answer for
        :param string answer:
            the user's answer to the state
        */
        self.answers[state_name] = answer;
    };

    self.get_answer = function(state_name) {
        /**:User.get_answer(state_name)
        Get the user's answer for the state associated with ``state_name``.

        :param string state_name:
            the name of the state to retrieve an answer for
        */
        return self.answers[state_name];
    };

    self.fetch = function(store_name, addr) {
        /**:User.fetch()

        Fetches the user's current state data from the key-value data store
        resource. Returns a promised fulfilled with the fetched data.
        */
        return self.im
            .api_request("kv.get", {key: User.make_key(store_name, addr)})
            .then(function (reply) {
                return reply.value;
            });
    };

    self.save = function() {
        /**:User.save()

        Save a user's current state to the key-value data store resource, then
        emits a :class:`UserSaveEvent`.

        Returns a promise that is fulfilled once the user data has been saved
        and events have been emitted.
        */
        return self.im
            .api_request("kv.set", {
                key: self.key(),
                value: self.serialize()
            })
            .then(function(result) {
                if (!result.success) {
                    throw new StateError(result.reason);
                }

                return result;
            })
            .then(function() {
                return self.emit(new UserSaveEvent(self));
            });
    };

    self.serialize = function() {
        /**:User.serialize()
        Returns an object representing the user. Suitable for JSON
        stringifying and storage purposes.
        */
        return {
            addr: self.addr,
            lang: self.lang,
            answers: self.answers,
            state: self.state.serialize()
        };
    };

    /**meth:User.toJSON()
    Alias to :class:`User.serialize`. Allows the user to be used with
    :func:`JSON.stringify()`.
    */
    self.toJSON = self.serialize;
});

User.make_key = function(addr, store_name) {
    /**:User.make_key(addr[, store_name])
    Makes the key under which to store a user's state. If 
    `store_name` is set, stores the user under
    ``'users.<store_name>.<addr>``, or otherwise under ``<addr>``.

    :param string addr:
        The address used as a key to load and save the user.
    :param string store_name:
        The namespace path to be used when storing the user.
    */
    return "users." + store_name + '.' + addr;
};


this.User = User;
this.UserStateData = UserStateData;

this.UserEvent = UserEvent;
this.UserNewEvent = UserNewEvent;
this.UserSaveEvent = UserSaveEvent;
this.UserLoadEvent = UserLoadEvent;<|MERGE_RESOLUTION|>--- conflicted
+++ resolved
@@ -216,14 +216,6 @@
 
     self.im = im;
 
-<<<<<<< HEAD
-    self.reset = function(addr, opts) {
-        opts = utils.set_defaults(opts || {}, {
-            lang: null,
-            store_name: null,
-            answers: {}
-        });
-=======
     self.defaults = {
         lang: null,
         store_name: 'default',
@@ -232,7 +224,6 @@
 
     self.init = function(addr, opts) {
         opts = utils.set_defaults(opts || {}, self.defaults);
->>>>>>> bbec0903
 
         self.addr = addr;
         self.lang = opts.lang;
@@ -241,11 +232,7 @@
         self.i18n = new jed({});
         self.state = new UserStateData(opts.state);
     };
-<<<<<<< HEAD
-    self.reset();
-=======
     self.init();
->>>>>>> bbec0903
 
     self.setup = function(addr, opts) {
         /**:User.setup(addr, opts)
@@ -272,13 +259,8 @@
         :param string opts.state.metadata:
             metadata about the state most recently visited by the user.
             Optional.
-<<<<<<< HEAD
-        **/
-        self.reset(addr, opts);
-=======
         */
         self.init(addr, opts);
->>>>>>> bbec0903
         return self.refresh_i18n().then(function() {
             return self.emit.setup();
         });
