--- conflicted
+++ resolved
@@ -51,11 +51,7 @@
         self.add_http_fixture(fixture);
     };
 
-<<<<<<< HEAD
-    self._format_http_post_data = function(content_type, data) {
-=======
     self._format_http_request_data = function(content_type, data) {
->>>>>>> 7f3c06ea
         // convert a JSON fixture data into the required
         // content type.
         if (content_type == "application/json")
@@ -72,17 +68,10 @@
             return '"' + k + '":' + JSON.stringify(json[k]);
         });
         data = "{" + frags.join(",") + "}";
-<<<<<<< HEAD
-        return data
-    };
-
-    self._http_post_key = function(url, content_type, data) {
-=======
         return data;
     };
 
     self._http_request_key = function(method, url, content_type, data) {
->>>>>>> 7f3c06ea
         if (content_type == "application/json") {
             data = self._order_json_data(data);
         }
@@ -90,16 +79,6 @@
     };
 
     self.add_http_fixture = function(fixture) {
-<<<<<<< HEAD
-        if (fixture.method == "POST") {
-            var content_type = fixture.content_type || "application/json";
-            var data = self._format_http_post_data(content_type, fixture.data);
-            var key = self._http_post_key(fixture.url, content_type, data);
-            self.http_post[key] = JSON.stringify(fixture.body);
-        }
-        else {
-            self.http_get[fixture.url] = JSON.stringify(fixture.body);
-=======
         var method_key = 'http_' + fixture.method.toLowerCase();
         if (typeof fixture.data != "undefined") {
             var content_type = fixture.content_type || "application/json";
@@ -108,7 +87,6 @@
             self.http_calls[fixture.method][key] = JSON.stringify(fixture.body);
         } else {
             self.http_calls[fixture.method][fixture.url] = JSON.stringify(fixture.body);
->>>>>>> 7f3c06ea
         }
     };
 
@@ -212,11 +190,7 @@
         var headers = cmd.headers || {};
         var content_types = headers['Content-Type'] || [];
         var content_type = content_types[0];
-<<<<<<< HEAD
-        var key = self._http_post_key(cmd.url, content_type, cmd.data);
-=======
         var key = self._http_request_key('POST', cmd.url, content_type, cmd.data);
->>>>>>> 7f3c06ea
         self._handle_http_method("POST", key, cmd, reply);
     };
 
