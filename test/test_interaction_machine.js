var _ = require('lodash');
var assert = require('assert');

var vumigo = require('../lib');
var fixtures = vumigo.fixtures;
var test_utils = vumigo.test_utils;

var App = vumigo.App;
var FreeText = vumigo.states.FreeText;
var EndState = vumigo.states.EndState;

var InboundMessageEvent = vumigo.interaction_machine.InboundMessageEvent;
var UnknownCommandEvent = vumigo.interaction_machine.UnknownCommandEvent;
var ApiError = vumigo.interaction_machine.ApiError;


describe("interaction_machine", function() {
    describe("InteractionMachine", function () {
        var im;
        var api;
        var msg;

        var app;
        var start_state;
        var end_state;

        beforeEach(function() {
            msg = fixtures.msg('2');
            app = new App('start');

            start_state = new FreeText('start', {
                question: test_utils.$('hello?'),
                next: 'end'
            });
            app.states.add(start_state);

            end_state = new EndState('end', {
                text: test_utils.$('goodbye')
            });
            app.states.add(end_state);

            return test_utils.make_im({
                app: app,
                msg: msg
            }).then(function(new_im) {
                im = new_im;
                api = im.api;
            });
        });

        describe(".setup", function() {
            beforeEach(function() {
                var p = test_utils.make_im({setup: false});
                return p.then(function(new_im) {
                    im = new_im;
                });
            });

            it("should setup its sandbox config", function() {
                var p = im.sandbox_config.once.resolved('setup');
                return im.setup(msg).thenResolve(p);
            });

            it("should setup its config", function() {
                var p = im.config.do.once.resolved('setup');
                return im.setup(msg).thenResolve(p);
            });

<<<<<<< HEAD
            it("should setup its metric store", function() {
                var p = im.metrics.once.resolved('setup');
                return im.setup(msg).thenResolve(p);
            });
=======
        it("should setup its outbound helper", function() {
            var p = im.outbound.once.resolved('setup');
            return im.setup(msg).then(function() {
                assert(p.isFulfilled());
            });
        });

        it("should setup its app", function() {
            var p = im.app.once.resolved('setup');
            return im.setup(msg).thenResolve(p);
        });
>>>>>>> aaeb513a

            it("should setup its contacts store", function() {
                var p = im.contacts.once.resolved('setup');
                return im.setup(msg).then(function() {
                    assert(p.isFulfilled());
                });
            });

            it("should setup its app", function() {
                var p = im.app.once.resolved('setup');
                return im.setup(msg).thenResolve(p);
            });

            it("should emit a 'setup' event", function() {
                var p = im.once.resolved('setup');
                return im.setup(msg).thenResolve(p);
            });

            describe("if no user exists for the message address", function() {
                it("should create a new user", function() {
                    msg.from_addr = '+27123456NEW';
                    var p = im.user.once.resolved('user:new');
                    return im.setup(msg).thenResolve(p);
                });
            });

            describe("if a user exists for the message address", function() {
                it("should load the user", function() {
                    var p = im.user.once.resolved('user:load');
                    return im.setup(msg).thenResolve(p);
                });
            });

            describe("if the restart option is true", function() {
                it("should reset the existing user", function() {
                    return im.setup(msg).thenResolve(function() {
                        assert(!im.user.state.exists());
                    });
                });
            });
        });

        describe(".attach", function() {
            beforeEach(function() {
                delete api.on_unknown_command;
                delete api.on_inbound_message;
                delete api.on_inbound_event;
            });

            describe("when api.on_unknown_command is invoked", function() {
                var cmd;

                beforeEach(function() {
                    cmd = {bad: 'cmd'};
                });

                it("should emit an 'unknown_command' event", function() {
                    im.attach();

                    var p = im.once.resolved('unknown_command');
                    api.on_unknown_command(cmd);
                    return p;
                });

                it("should shutdown the im after event handling", function() {
                    im.attach();

                    var p = im.once.resolved('im:shutdown');
                    api.on_unknown_command(cmd);
                    return p;
                });

                it("should handle errors thrown by the event listeners",
                function() {
                    im.attach();
                    var error = new Error();

                    im.on('unknown_command', function() { throw error; });
                    var p = im.once.resolved('im:error');

                    api.on_unknown_command(cmd);

                    return p.then(function(event) {
                        assert.strictEqual(event.error, error);
                    });
                });
            });

            describe("when api.on_inbound_event is invoked", function() {
                var cmd;

                beforeEach(function() {
                    cmd = {
                        msg: {
                            user_message_id: '1',
                            event_type: 'ack'
                        }
                    };
                });

                it("should emit an 'inbound_event' event", function() {
                    im.attach();

                    var p = im.once.resolved('inbound_event');
                    api.on_inbound_event(cmd);
                    return p;
                });

                it("should shutdown the im after event handling", function() {
                    im.attach();

                    var p = im.once.resolved('im:shutdown');
                    api.on_inbound_event(cmd);
                    return p;
                });

                it("should handle any errors thrown by the event listeners",
                function() {
                    im.attach();
                    var error = new Error();

                    im.on('inbound_event', function() { throw error; });
                    var p = im.once.resolved('im:error');

                    api.on_inbound_event(cmd);

                    return p.then(function(event) {
                        assert.strictEqual(event.error, error);
                    });
                });
            });

            describe("when api.on_inbound_message is invoked", function() {
                var cmd;

                beforeEach(function() {
                    cmd = {msg: msg};
                });

                it("should emit an 'inbound_message' event", function() {
                    im.attach();
                    var p = im.once.resolved('inbound_message');
                    api.on_inbound_message(cmd);
                    return p;
                });

                it("should shutdown the im after event handling", function() {
                    im.attach();
                    var p = im.once.resolved('im:shutdown');
                    api.on_inbound_message(cmd);
                    return p;
                });

                it("should handle any errors thrown by the event listeners",
                function() {
                    im.attach();
                    var error = new Error();
                    var p = im.once.resolved('im:error');

                    im.on('inbound_message', function() { throw error; });
                    api.on_inbound_message(cmd);

                    return p.then(function(event) {
                        assert.strictEqual(event.error, error);
                    });
                });
            });
        });

        describe(".is_in_state", function() {
            describe("if no state is given", function() {
                it("should determine whether the im is in any state",
                function() {
                    assert(!im.is_in_state());
                    return im.switch_to_start_state().then(function() {
                        assert(im.is_in_state());
                    });
                });
            });

            describe("if a state name is given", function() {
                it("should determine whether the im is in the given state",
                function() {
                    assert(!im.is_in_state('start'));
                    return im.switch_to_start_state().then(function() {
                        assert(im.is_in_state('start'));
                    });
                });
            });
        });

        describe(".switch_to_user_state", function() {
            beforeEach(function() {
                return im.switch_to_start_state();
            });

            it("should switch to the current user state", function() {
                im.user.state.reset(end_state);
                assert(im.is_in_state('start'));

                return im.switch_to_user_state().then(function() {
                    assert(im.is_in_state('end'));
                });
            });
        });

        describe(".switch_to_start_state", function() {
            beforeEach(function() {
                return im.switch_state('end', {}, {});
            });

            it("should switch to the start state", function() {
                assert(im.is_in_state('end'));

                return im.switch_to_start_state().then(function() {
                    assert(im.is_in_state('start'));
                });
            });
        });

        describe(".switch_state", function() {
            beforeEach(function() {
                im.state = start_state;
            });

            it("should pass creator options to the state creator", function() {
                im.app.states.add('spam', function(name, opts) {
                    assert.deepEqual(opts, {baz: 'qux'});
                    return new EndState(name, {text: 'spam'});
                });

                return im.switch_state('spam', {}, {baz: 'qux'});
            });
<<<<<<< HEAD
=======
        });

        it("should translate the state", function() {
            return test_utils.make_im({
                msg: fixtures.msg('1')
            }).then(function(im) {
                im.app.states.add('foo', function(name) {
                    var state = new EndState(name, {
                        text: test_utils.$('yes or no?')
                    });

                    var text = state.display();
                    assert.equal(text.args[0], 'yes or no?');

                    return state;
                });

                return im.switch_state('foo').then(function() {
                    assert.equal(im.state.display(), 'ja of nee?');
                });
            });
        });

        it("should setup the new state", function() {
            var p = end_state.once.resolved('setup');
            return im.switch_state('end', {}, {}).thenResolve(p);
        });
>>>>>>> aaeb513a

            describe("if we are already in the requested state", function() {
                it("should not try switch state", function() {
                    var exit = im.once.resolved('state:exit');
                    var enter = im.once.resolved('state:enter');
                    return im.switch_state('start', {}, {}).then(function() {
                        assert(!exit.isFulfilled());
                        assert(!enter.isFulfilled());
                    });
                });
            });

            it("should allow state creators to delegate to other creators",
            function() {
                im.app.states.add('foo', function() {
                    return im.app.states.create('start');
                });

                return im.switch_state('foo').then(function() {
                    assert.equal(im.state, start_state);
                });
            });

            it("should create the requested state", function() {
                return im.switch_state('end', {}, {}).then(function() {
                    assert.equal(im.state, end_state);
                });
            });

            it("should setup the new state", function() {
                var p = end_state.once.resolved('setup');
                return im.switch_state('end', {}, {}).thenResolve(p);
            });

            it("should emit a 'state:exit' event for the old state",
            function() {
                var p = start_state.once.resolved('state:exit');
                return im.switch_state('end', {}, {}).thenResolve(p);
            });

            it("should set the user's state to the new state", function() {
                var p = start_state.once.resolved('state:exit');
                return im.switch_state('end', {}, {}).thenResolve(p);
            });

            it("should emit an 'enter' event for the new state", function() {
                var p = end_state.once.resolved('state:enter');
                return im.switch_state('end', {}, {}).thenResolve(p);
            });

            it("should reset the user's state to the new state", function() {
                assert(!im.user.state.is('end'));
                return im
                    .switch_state('end', {}, {baz: 'qux'})
                    .then(function() {
                        assert(im.user.state.is('end'));
                        assert.deepEqual(
                            im.user.state.creator_opts,
                            {baz: 'qux'});
                });
            });
        });

        describe(".fetch_translation", function() {
            it("should construct a translator with the fetched language data",
            function() {
                return im.fetch_translation('jp').then(function(i18n) {
                    assert.equal(i18n(test_utils.$('yes')), 'hai');
                });
            });
        });

        describe(".log", function() {
            it("should log the requested message", function() {
                assert(!_.contains(api.log.info, 'wah wah'));
                return im.log('wah wah').then(function() {
                    assert(_.contains(api.log.info, 'wah wah'));
                });
            });
        });

        describe(".err", function() {
            it("should log the error", function() {
                assert(!_.contains(api.log.error, ':('));
                return im.err(new Error(':(')).then(function() {
                    assert(_.contains(api.log.error, ':('));
                });
            });

            it("should terminate the sandbox", function() {
                assert.equal(api.done_calls, 0);
                return im.err(new Error(':(')).then(function() {
                    assert.equal(api.done_calls, 1);
                });
            });
        });

        describe(".done", function() {
            it("should save the user", function() {
                var p = im.user.once.resolved('user:save');
                return im.done().thenResolve(p);
            });

            it("should terminate the sandbox", function() {
                assert.equal(api.done_calls, 0);
                return im.done().then(function() {
                    assert.equal(api.done_calls, 1);
                });
            });
        });

<<<<<<< HEAD
        describe(".api_request", function() {
            it("should make a promise-based api request", function() {
                assert(!_.contains(api.log.info, 'arrg'));
                im.api_request('log.info', {msg: 'arrg'}).then(function() {
                    assert(_.contains(api.log.info, 'arrg'));
                });
            });

            it("should reject the reply if the api gave a failure reply",
            function() {
                im.api.reply = function() {
                    return {
                        success: false,
                        reason: 'No apparent reason'
                    };
                };

                im.api_request('log.info', {msg: 'arrg'}).catch(function() {
                    assert(e instanceof ApiError);
                    assert.deepEqual(e.reply, {
                        success: false,
                        reason: 'No apparent reason'
                    });
                    assert.equal(e.message, 'No apparent reason');
                });
            });
        });

        describe(".reply", function() {
            it("should switch to the user's current state", function() {
                assert(!im.is_in_state());
                return im.reply(msg).then(function() {
                    assert(im.is_in_state('start'));
                });
=======
        describe("if the state does not want to continue the session",
        function() {
            beforeEach(function() {
                im.user.state.reset(end_state);
            });

            it("should emit a 'session:close' event", function() {
                var p = im.once.resolved('session:close');
                return im.reply(msg).thenResolve(p);
>>>>>>> aaeb513a
            });

            it("should use the state's display content in the reply",
            function() {
                return im.reply(msg).then(function() {
                    var reply = api.outbound.store[0];
                    assert.deepEqual(reply.content, 'hello?');
                });
            });

            describe("if the translate option is true", function() {
                beforeEach(function() {
                    return im.user.set_lang('af');
                });

                it("should translate the state's display content in the reply",
                function() {
                    return im.reply(msg, {translate: true}).then(function() {
                        var reply = api.outbound.store[0];
                        assert.deepEqual(reply.content, 'hallo?');
                    });
                });
            });

            describe("if the state does not want to continue the session",
            function() {
                beforeEach(function() {
                    im.user.state.reset(end_state);
                });

                it("should emit a 'session:close' event", function() {
                    var p = im.once.resolved('session:close');
                    return im.reply(msg).thenResolve(p);
                });

                it("should set the reply message to not continue the session",
                function() {
                    return im.reply(msg).then(function() {
                        var reply = api.outbound.store[0];
                        assert.deepEqual(reply.continue_session, false);
                    });
                });
            });

            describe("if the state does not want to send a reply", function() {
                beforeEach(function() {
                    var state = new EndState('a_new_end', {
                        text: 'goodbye',
                        send_reply: false
                    });
                    im.app.states.add(state);
                    im.user.state.reset(state);
                });

                it("should not send a reply", function() {
                    return im.reply(msg).then(function() {
                        assert.equal(api.outbound.store.length, 0);
                    });
                });
            });
        });

        describe(".emit", function() {
            describe(".state", function() {
                beforeEach(function() {
                    return im.switch_to_start_state();
                });

                describe(".exit", function() {
                    it("should emit an 'state:exit' event on the im",
                    function() {
                        var p = im.once.resolved('state:exit');
                        return im.emit.state.exit().thenResolve(p);
                    });

                    it("should emit an 'state:exit' event on the current state",
                    function() {
                        var p = im.state.once.resolved('state:exit');
                        return im.emit.state.exit().thenResolve(p);
                    });

                    describe("if the im is not in a state", function() {
                        beforeEach(function() {
                            im.state = null;
                        });

                        it("should not emit any 'exit' events", function() {
                            var p = im.once.resolved('state:exit');
                            return im.emit.state.exit().then(function() {
                                assert(!p.isFulfilled());
                            });
                        });
                    });
                });

                describe(".enter", function() {
                    it("should emit an 'state:enter' event on the im",
                    function() {
                        var p = im.once.resolved('state:enter');
                        return im.emit.state.enter(end_state).thenResolve(p);
                    });

                    it("should emit an 'state:enter' event on the new state",
                    function() {
                        var p = end_state.once.resolved('state:enter');
                        return im.emit.state.enter(end_state).thenResolve(p);
                    });
                });
            });
        });

        describe("on 'unknown_command'", function() {
            it("should log the command", function() {
                assert(!_.contains(
                    api.log.error,
                    'Received unknown command: {"bad":"cmd"}'));

                var e = new UnknownCommandEvent(im, {bad: 'cmd'});
                return im.emit(e).then(function() {
                    assert(_.contains(
                        api.log.error,
                        'Received unknown command: {"bad":"cmd"}')); });
            });
        });
        
        describe("on 'inbound_message'", function() {
            var event;

            beforeEach(function() {
                event = new InboundMessageEvent(im, {msg: msg});
            });

            it("should set up the im", function() {
                var p = im.once.resolved('setup');
                return im.emit(event).thenResolve(p);
            });

            describe("if the message content is set to '!reset'", function() {
                beforeEach(function() {
                    msg.content = '!reset';
                });

                it("should reset the message content to an empty string",
                function() {
                    return im.emit(event).then(function() {
                        assert.strictEqual(im.msg.content, '');
                    });
                });

                it("should reset the user", function() {
                    var p = im.user.once.resolved('user:reset');
                    return im.emit(event).thenResolve(p);
                });
            });

            describe("if the user is currently in a state", function() {
                it("should switch to the user's current state", function() {
                    assert.strictEqual(im.state, null);
                    return im.emit(event).then(function() {
                        assert.equal(im.state.name, im.user.state.name);
                    });
                });
            });

            describe("if the user is not in a state", function() {
                beforeEach(function() {
                    msg.from_addr = '+27123456NEW';
                });

                it("should switch to the start state", function() {
                    assert.strictEqual(im.state, null);
                    return im.emit(event).then(function() {
                        assert.equal(im.state.name, 'start');
                    });
                });
            });

            describe("if the message's session event was 'close'", function() {
                beforeEach(function() {
                    msg.session_event = 'close';
                });

                it("should emit a 'session:close' event", function() {
                    var p = im.once.resolved('session:close');
                    return im.emit(event).thenResolve(p);
                });
            });

            describe("if the message's session event was 'new'", function() {
                beforeEach(function() {
                    msg.session_event = 'new';
                });

                it("should emit a 'session:new' event on the im", function() {
                    var p = im.once.resolved('session:new');
                    return im.emit(event).thenResolve(p);
                });

                it("should reply to the message", function() {
                    return im.emit(event).then(function() {
                        assert.deepEqual(api.outbound.store, [{
                            content: 'hello?',
                            in_reply_to: '2',
                            continue_session: true,
                        }]);
                    });
                });
            });

            describe("if the message's session event was not 'close' or 'new'",
            function() {
                beforeEach(function() {
                    msg.session_event = 'resume';
                });

                it("should emit a 'session:resume' event on the im",
                function() {
                    var p = im.once.resolved('session:resume');
                    return im.emit(event).thenResolve(p);
                });

                it("should reply to the message", function() {
                    return im.emit(event).then(function() {
                        assert.deepEqual(api.outbound.store, [{
                            content: 'goodbye',
                            in_reply_to: '2',
                            continue_session: false
                        }]);
                    });
                });

                describe("if the message has truthy content", function() {
                    it("should emit a 'state:input' event on the current state",
                    function() {
                        var p = start_state.once.resolved('state:input');
                        return im.emit(event).thenResolve(p);
                    });
                });
            });
        });
    });
});<|MERGE_RESOLUTION|>--- conflicted
+++ resolved
@@ -66,24 +66,17 @@
                 return im.setup(msg).thenResolve(p);
             });
 
-<<<<<<< HEAD
             it("should setup its metric store", function() {
                 var p = im.metrics.once.resolved('setup');
                 return im.setup(msg).thenResolve(p);
             });
-=======
-        it("should setup its outbound helper", function() {
-            var p = im.outbound.once.resolved('setup');
-            return im.setup(msg).then(function() {
-                assert(p.isFulfilled());
-            });
-        });
-
-        it("should setup its app", function() {
-            var p = im.app.once.resolved('setup');
-            return im.setup(msg).thenResolve(p);
-        });
->>>>>>> aaeb513a
+
+            it("should setup its outbound helper", function() {
+                var p = im.outbound.once.resolved('setup');
+                return im.setup(msg).then(function() {
+                    assert(p.isFulfilled());
+                });
+            });
 
             it("should setup its contacts store", function() {
                 var p = im.contacts.once.resolved('setup');
@@ -317,36 +310,32 @@
 
                 return im.switch_state('spam', {}, {baz: 'qux'});
             });
-<<<<<<< HEAD
-=======
-        });
-
-        it("should translate the state", function() {
-            return test_utils.make_im({
-                msg: fixtures.msg('1')
-            }).then(function(im) {
-                im.app.states.add('foo', function(name) {
-                    var state = new EndState(name, {
-                        text: test_utils.$('yes or no?')
-                    });
-
-                    var text = state.display();
-                    assert.equal(text.args[0], 'yes or no?');
-
-                    return state;
-                });
-
-                return im.switch_state('foo').then(function() {
-                    assert.equal(im.state.display(), 'ja of nee?');
-                });
-            });
-        });
-
-        it("should setup the new state", function() {
-            var p = end_state.once.resolved('setup');
-            return im.switch_state('end', {}, {}).thenResolve(p);
-        });
->>>>>>> aaeb513a
+
+            it("should translate the state", function() {
+                return test_utils.make_im({
+                    msg: fixtures.msg('1')
+                }).then(function(im) {
+                    im.app.states.add('foo', function(name) {
+                        var state = new EndState(name, {
+                            text: test_utils.$('yes or no?')
+                        });
+
+                        var text = state.display();
+                        assert.equal(text.args[0], 'yes or no?');
+
+                        return state;
+                    });
+
+                    return im.switch_state('foo').then(function() {
+                        assert.equal(im.state.display(), 'ja of nee?');
+                    });
+                });
+            });
+
+            it("should setup the new state", function() {
+                var p = end_state.once.resolved('setup');
+                return im.switch_state('end', {}, {}).thenResolve(p);
+            });
 
             describe("if we are already in the requested state", function() {
                 it("should not try switch state", function() {
@@ -458,7 +447,6 @@
             });
         });
 
-<<<<<<< HEAD
         describe(".api_request", function() {
             it("should make a promise-based api request", function() {
                 assert(!_.contains(api.log.info, 'arrg'));
@@ -493,17 +481,6 @@
                 return im.reply(msg).then(function() {
                     assert(im.is_in_state('start'));
                 });
-=======
-        describe("if the state does not want to continue the session",
-        function() {
-            beforeEach(function() {
-                im.user.state.reset(end_state);
-            });
-
-            it("should emit a 'session:close' event", function() {
-                var p = im.once.resolved('session:close');
-                return im.reply(msg).thenResolve(p);
->>>>>>> aaeb513a
             });
 
             it("should use the state's display content in the reply",
