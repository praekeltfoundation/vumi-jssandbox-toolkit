--- conflicted
+++ resolved
@@ -27,18 +27,8 @@
                         user_account: 'user1'
                     });
 
-<<<<<<< HEAD
-    describe(".add", function() {
-        describe(".add(contact)", function() {
-            it("should add the contact to the store", function() {
-                var contact = new Contact({
-                    key: '123',
-                    msisdn: '+27123',
-                    user_account: 'user1'
-=======
                     api.contacts.add(contact);
                     assert.deepEqual(api.contacts.store, [contact]);
->>>>>>> 80c6c916
                 });
             });
 
@@ -179,40 +169,9 @@
                     api.contacts.add({
                         key: '123',
                         msisdn: '+27123',
-<<<<<<< HEAD
-                        user_account: 'user1',
-                        name: 'somebody'
-                    }
-                }).then(function(result) {
-                    assert(result.success);
-                    assert.equal(result.contact.name, 'somebody');
-                });
-            });
-
-            it("should fail if the contact does not exist", function() {
-                return request('contacts.save', {
-                    contact: {
-                        key: '123',
-=======
->>>>>>> 80c6c916
                         name: 'nobody'
                     });
 
-<<<<<<< HEAD
-                return request('contacts.save', {
-                    contact: {
-                        key: '123',
-                        msisdn: '+27123',
-                        user_account: 'user1',
-                        extra: {foo: 3}
-                    }
-                }).then(function(result) {
-                    assert(!result.success);
-                    assert.equal(
-                        result.reason,
-                        ["Contact extra 'foo' has a value of type 'number'",
-                         "instead of 'string': 3"].join(' '));
-=======
                     return request('contacts.save', {
                         contact: {
                             key: '123',
@@ -224,7 +183,6 @@
                         assert(result.success);
                         assert.equal(result.contact.name, 'somebody');
                     });
->>>>>>> 80c6c916
                 });
 
                 it("should fail if the contact does not exist", function() {
@@ -246,6 +204,7 @@
                         contact: {
                             key: '123',
                             msisdn: '+27123',
+                            user_account: 'user1',
                             extra: {foo: 3}
                         }
                     }).then(function(result) {
