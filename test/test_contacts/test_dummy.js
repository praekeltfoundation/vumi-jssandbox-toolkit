--- conflicted
+++ resolved
@@ -1,12 +1,7 @@
 var _ = require('lodash');
 var assert = require('assert');
 
-<<<<<<< HEAD
 var vumigo = require('../../lib');
-var dummy = vumigo.contacts.dummy;
-=======
-var vumigo = require("../../lib");
->>>>>>> aaeb513a
 var test_utils = vumigo.test_utils;
 var DummyApi = vumigo.dummy.api.DummyApi;
 var Contact = vumigo.contacts.api.Contact;
