var assert = require("assert");

var vumigo = require("../../lib");
var test_utils = vumigo.test_utils;
var api = vumigo.contacts.api;
var Contact = api.Contact;
var ContactStore = api.ContactStore;
var ContactError = api.ContactError;


describe("contacts.api", function() {
    describe("Contact", function() {
        describe(".do.validate", function() {
            it("should throw an error for non-string msisdns", function() {
                var contact = new Contact({
                    key: '123',
                    msisdn: '+27123',
<<<<<<< HEAD
                    user_account: 'user_foo'
                });

                contact.msisdn = null;

                assert.throws(
                    function() { contact.do.validate(); },
                    function(error) {
                        assert(error instanceof ContactError);
                        assert.equal(
                            error.message,
                            ["Contact has an msisdn of type 'object' instead of",
                             "'string': null"].join(' '));

                        return true;
                    });
            });

            it("should throw an error for non-string groups", function() {
                var contact = new Contact({
                    key: '123',
                    msisdn: '+27123',
                    user_account: 'user_foo',
                });

                contact.groups.push(null);

                assert.throws(
                    function() { contact.do.validate(); },
                    function(error) {
                        assert(error instanceof ContactError);
                        assert.equal(
                            error.message,
                            ["Contact has a group of type 'object' instead of",
                             "'string': null"].join(' '));

                        return true;
                    });
            });

            it("should throw an error for non-string extra values", function() {
                var contact = new Contact({
                    key: '123',
                    msisdn: '+27123',
                    user_account: 'user_foo',
                });

                contact.extra.spam = null;

                assert.throws(
                    function() { contact.do.validate(); },
                    function(error) {
                        assert(error instanceof ContactError);
                        assert.equal(
                            error.message,
                            ["Contact extra 'spam' has a value of type 'object'",
                             "instead of 'string': null"].join(' '));

                        return true;
                    });
            });

            it("should throw an error for non-string subscription values",
            function() {
                var contact = new Contact({
                    key: '123',
                    msisdn: '+27123',
                    user_account: 'user_foo',
                });

                contact.subscriptions.conv3 = null;

=======
                    user_account: 'user1'
                });

                contact.msisdn = null;

>>>>>>> a63d355f
                assert.throws(
                    function() { contact.do.validate(); },
                    function(error) {
                        assert(error instanceof ContactError);
                        assert.equal(
                            error.message,
<<<<<<< HEAD
                            ["Contact subscription 'conv3' has a value of type",
                             "'object' instead of 'string': null"].join(' '));

                        return true;
                    });
            });
        });
    });

    describe("ContactStore", function() {
        var im;

        beforeEach(function() {
            return test_utils.make_im().then(function(new_im) {
                im = new_im;
=======
                            ["Contact has an msisdn of type 'object' instead of",
                             "'string': null"].join(' '));

                        return true;
                    });
>>>>>>> a63d355f
            });
        });

<<<<<<< HEAD
        describe(".setup", function() {
            it("should emit a setup event", function() {
                var contacts = new ContactStore();
                var p = contacts.once.resolved('setup');
                return contacts.setup().then(function() {
                    assert(p.isFulfilled());
                });
            });
        });

        describe(".request", function() {
            it("should make a raw request to the api's contacts resource",
            function() {
                im.api.contacts.add({
                    key: '123',
                    surname: 'Jones'
                });

                return im.contacts.request('get_by_key', {
                    key: '123'
                }).then(function(reply) {
                    assert.equal(reply.contact.surname, 'Jones');
                });
            });
        });

        describe(".create", function() {
            it("should create and add a new contact", function() {
                return im.contacts.create({
                    surname: 'Jones',
                    extra: {location: 'CPT'}
                }).then(function(contact) {
                    assert.equal(contact.surname, 'Jones');
                    assert.equal(contact.extra.location, 'CPT');
                    assert.deepEqual(im.api.contacts.store, [contact]);
                });
=======
            it("should throw an error for non-string groups", function() {
                var contact = new Contact({
                    key: '123',
                    msisdn: '+27123',
                    user_account: 'user1',
                });

                contact.groups.push(null);

                assert.throws(
                    function() { contact.do.validate(); },
                    function(error) {
                        assert(error instanceof ContactError);
                        assert.equal(
                            error.message,
                            ["Contact has a group of type 'object' instead of",
                             "'string': null"].join(' '));

                        return true;
                    });
>>>>>>> a63d355f
            });
        });

<<<<<<< HEAD
        describe(".get", function() {
            it("should create non-existent contacts if asked", function() {
                return im
                    .contacts.get('+27123', {
                        create: true,
                        delivery_class: 'ussd'
                    }).then(function(contact) {
                        assert.deepEqual(im.api.contacts.store, [contact]);
                    });
            });

            it("should fall back to the store's delivery class", function() {
                var contacts = new ContactStore(im);
                
                contacts.setup({delivery_class: 'twitter'}).then(function() {
                    return contacts
                        .get('@spam', {create: true})
                        .then(function(contact) {
                            assert.deepEqual(im.api.contacts.store, [contact]);
                        });
                });
            });
        });

        describe(".get_by_key", function() {
            it("should retrieve a contact by its key", function() {
                im.api.contacts.add({key: '123'});

                return im.contacts.get_by_key('123').then(function(contact) {
                    assert.deepEqual(im.api.contacts.store, [contact]);
                });
            });
        });

        describe(".for_user", function() {
            it("should create a contact for the user if necessary",
            function() {
                assert.deepEqual(im.api.contacts.store, []);

                return im.contacts.for_user().then(function(contact) {
                    assert.equal(contact.msisdn, im.user.addr);
                    assert.deepEqual(im.api.contacts.store, [contact]);
                });
            });

            it("should retrieve the user's contact if it exists", function() {
                im.api.contacts.add({msisdn: im.user.addr});

                return im.contacts.for_user().then(function(contact) {
                    assert.equal(contact.msisdn, im.user.addr);
                    assert.deepEqual(im.api.contacts.store, [contact]);
                });
            });
        });

        describe(".search", function() {
            it("should retrieve the matching contacts", function() {
                im.api.contacts.add({
                    key: '123',
                    name: 'Armin'
                });

                im.api.contacts.add({
                    key: '456',
                    name: 'Amon'
                });


                im.api.contacts.search_results['name:"A*"'] = ['123', '456'];

                return im.contacts
                    .search('name:"A*"')
                    .then(function(contacts) {
                        assert.deepEqual(im.api.contacts.store, contacts);
                    });
            });
        });

        describe(".search_keys", function() {
            it("should retrieve the matching keys", function() {
                im.api.contacts.search_results['name:"A*"'] = ['123', '456'];

                return im.contacts
                    .search_keys('name:"A*"')
                    .then(function(keys) {
                        assert.deepEqual(keys, ['123', '456']);
                    });
            });
        });

        describe(".save", function() {
            it("should save the given contact", function() {
                im.api.contacts.add({
                    msisdn: '+27123',
                    name: 'Amon',
                    extras: {foo: 'bar'}
                });

                return im
                    .contacts
                    .get('+27123')
                    .then(function(contact) {
                        contact.extras.foo = 'baz';
                        contact.extras.ham = 'spam';

                        return im.contacts.save(contact).then(function() {
                            assert.deepEqual(im.api.contacts.store, [contact]);
                        });
=======
            it("should throw an error for non-string extra values", function() {
                var contact = new Contact({
                    key: '123',
                    msisdn: '+27123',
                    user_account: 'user1',
                });

                contact.extra.spam = null;

                assert.throws(
                    function() { contact.do.validate(); },
                    function(error) {
                        assert(error instanceof ContactError);
                        assert.equal(
                            error.message,
                            ["Contact extra 'spam' has a value of type 'object'",
                             "instead of 'string': null"].join(' '));

                        return true;
                    });
            });

            it("should throw an error for non-string subscription values",
            function() {
                var contact = new Contact({
                    key: '123',
                    msisdn: '+27123',
                    user_account: 'user1',
                });

                contact.subscriptions.conv3 = null;

                assert.throws(
                    function() { contact.do.validate(); },
                    function(error) {
                        assert(error instanceof ContactError);
                        assert.equal(
                            error.message,
                            ["Contact subscription 'conv3' has a value of type",
                             "'object' instead of 'string': null"].join(' '));

                        return true;
>>>>>>> a63d355f
                    });
            });
        });
    });
});<|MERGE_RESOLUTION|>--- conflicted
+++ resolved
@@ -15,8 +15,7 @@
                 var contact = new Contact({
                     key: '123',
                     msisdn: '+27123',
-<<<<<<< HEAD
-                    user_account: 'user_foo'
+                    user_account: 'user1'
                 });
 
                 contact.msisdn = null;
@@ -38,7 +37,7 @@
                 var contact = new Contact({
                     key: '123',
                     msisdn: '+27123',
-                    user_account: 'user_foo',
+                    user_account: 'user1',
                 });
 
                 contact.groups.push(null);
@@ -60,7 +59,7 @@
                 var contact = new Contact({
                     key: '123',
                     msisdn: '+27123',
-                    user_account: 'user_foo',
+                    user_account: 'user1',
                 });
 
                 contact.extra.spam = null;
@@ -83,25 +82,17 @@
                 var contact = new Contact({
                     key: '123',
                     msisdn: '+27123',
-                    user_account: 'user_foo',
+                    user_account: 'user1',
                 });
 
                 contact.subscriptions.conv3 = null;
 
-=======
-                    user_account: 'user1'
-                });
-
-                contact.msisdn = null;
-
->>>>>>> a63d355f
-                assert.throws(
-                    function() { contact.do.validate(); },
-                    function(error) {
-                        assert(error instanceof ContactError);
-                        assert.equal(
-                            error.message,
-<<<<<<< HEAD
+                assert.throws(
+                    function() { contact.do.validate(); },
+                    function(error) {
+                        assert(error instanceof ContactError);
+                        assert.equal(
+                            error.message,
                             ["Contact subscription 'conv3' has a value of type",
                              "'object' instead of 'string': null"].join(' '));
 
@@ -117,17 +108,9 @@
         beforeEach(function() {
             return test_utils.make_im().then(function(new_im) {
                 im = new_im;
-=======
-                            ["Contact has an msisdn of type 'object' instead of",
-                             "'string': null"].join(' '));
-
-                        return true;
-                    });
->>>>>>> a63d355f
-            });
-        });
-
-<<<<<<< HEAD
+            });
+        });
+
         describe(".setup", function() {
             it("should emit a setup event", function() {
                 var contacts = new ContactStore();
@@ -164,32 +147,9 @@
                     assert.equal(contact.extra.location, 'CPT');
                     assert.deepEqual(im.api.contacts.store, [contact]);
                 });
-=======
-            it("should throw an error for non-string groups", function() {
-                var contact = new Contact({
-                    key: '123',
-                    msisdn: '+27123',
-                    user_account: 'user1',
-                });
-
-                contact.groups.push(null);
-
-                assert.throws(
-                    function() { contact.do.validate(); },
-                    function(error) {
-                        assert(error instanceof ContactError);
-                        assert.equal(
-                            error.message,
-                            ["Contact has a group of type 'object' instead of",
-                             "'string': null"].join(' '));
-
-                        return true;
-                    });
->>>>>>> a63d355f
-            });
-        });
-
-<<<<<<< HEAD
+            });
+        });
+
         describe(".get", function() {
             it("should create non-existent contacts if asked", function() {
                 return im
@@ -298,50 +258,6 @@
                         return im.contacts.save(contact).then(function() {
                             assert.deepEqual(im.api.contacts.store, [contact]);
                         });
-=======
-            it("should throw an error for non-string extra values", function() {
-                var contact = new Contact({
-                    key: '123',
-                    msisdn: '+27123',
-                    user_account: 'user1',
-                });
-
-                contact.extra.spam = null;
-
-                assert.throws(
-                    function() { contact.do.validate(); },
-                    function(error) {
-                        assert(error instanceof ContactError);
-                        assert.equal(
-                            error.message,
-                            ["Contact extra 'spam' has a value of type 'object'",
-                             "instead of 'string': null"].join(' '));
-
-                        return true;
-                    });
-            });
-
-            it("should throw an error for non-string subscription values",
-            function() {
-                var contact = new Contact({
-                    key: '123',
-                    msisdn: '+27123',
-                    user_account: 'user1',
-                });
-
-                contact.subscriptions.conv3 = null;
-
-                assert.throws(
-                    function() { contact.do.validate(); },
-                    function(error) {
-                        assert(error instanceof ContactError);
-                        assert.equal(
-                            error.message,
-                            ["Contact subscription 'conv3' has a value of type",
-                             "'object' instead of 'string': null"].join(' '));
-
-                        return true;
->>>>>>> a63d355f
                     });
             });
         });
