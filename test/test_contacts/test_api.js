--- conflicted
+++ resolved
@@ -6,72 +6,59 @@
 var ContactError = api.ContactError;
 
 
-<<<<<<< HEAD
-describe("Contact", function() {
-    describe(".do.validate", function() {
-        it("should throw an error for non-string keys", function() {
-            var contact = new Contact({
-                key: '123',
-                msisdn: '+27123',
-                user_account: 'user1'
+describe("contacts.api", function() {
+    describe("Contact", function() {
+        describe(".do.validate", function() {
+            it("should throw an error for non-string keys", function() {
+                var contact = new Contact({
+                    key: '123',
+                    msisdn: '+27123',
+                    user_account: 'user1'
+                });
+
+                contact.key = null;
+
+                assert.throws(
+                    function() { contact.do.validate(); },
+                    function(error) {
+                        assert(error instanceof ContactError);
+                        assert.equal(
+                            error.message,
+                            ["Contact has a key of type 'object' instead of",
+                             "'string': null"].join(' '));
+
+                        return true;
+                    });
             });
 
-            contact.key = null;
+            it("should throw an error for non-string user accounts", function() {
+                var contact = new Contact({
+                    key: '123',
+                    msisdn: '+27123',
+                    user_account: 'user1'
+                });
 
-            assert.throws(
-                function() { contact.do.validate(); },
-                function(error) {
-                    assert(error instanceof ContactError);
-                    assert.equal(
-                        error.message,
-                        ["Contact has a key of type 'object' instead of",
-                         "'string': null"].join(' '));
+                contact.user_account = null;
 
-                    return true;
-                });
-        });
+                assert.throws(
+                    function() { contact.do.validate(); },
+                    function(error) {
+                        assert(error instanceof ContactError);
+                        assert.equal(
+                            error.message,
+                            ["Contact has a user_account of type 'object'",
+                             "instead of 'string': null"].join(' '));
 
-        it("should throw an error for non-string user accounts", function() {
-            var contact = new Contact({
-                key: '123',
-                msisdn: '+27123',
-                user_account: 'user1'
+                        return true;
+                    });
             });
 
-            contact.user_account = null;
-
-            assert.throws(
-                function() { contact.do.validate(); },
-                function(error) {
-                    assert(error instanceof ContactError);
-                    assert.equal(
-                        error.message,
-                        ["Contact has a user_account of type 'object'",
-                         "instead of 'string': null"].join(' '));
-
-                    return true;
-                });
-        });
-
-        it("should throw an error for non-string msisdns", function() {
-            var contact = new Contact({
-                key: '123',
-                msisdn: '+27123',
-                user_account: 'user1'
-            });
-
-            contact.msisdn = null;
-=======
-describe("contact.api", function() {
-    describe("Contact", function() {
-        describe(".do.validate", function() {
             it("should throw an error for non-string msisdns", function() {
                 var contact = new Contact({
                     key: '123',
                     msisdn: '+27123',
                     user_account: 'user1'
                 });
->>>>>>> a7bdeb3b
 
                 contact.msisdn = null;
 
