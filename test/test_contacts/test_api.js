--- conflicted
+++ resolved
@@ -1,10 +1,12 @@
 var assert = require("assert");
 
 var vumigo = require("../../lib");
+var structs = vumigo.structs;
+var ValidationError = structs.ValidationError;
+
 var api = vumigo.contacts.api;
 var Contact = api.Contact;
 var Group = api.Group;
-var ValidationError = vumigo.structs.ValidationError;
 
 
 describe("contacts.api", function() {
@@ -17,23 +19,12 @@
                     user_account: 'user1'
                 });
 
-<<<<<<< HEAD
-            assert.throws(
-                function() { contact.do.validate(); },
-                function(error) {
-                    assert(error instanceof ValidationError);
-                    assert.equal(
-                        error.message,
-                        ["Contact has an msisdn of type 'object' instead of",
-                         "'string': null"].join(' '));
-=======
                 contact.msisdn = null;
->>>>>>> a63d355f
 
                 assert.throws(
                     function() { contact.do.validate(); },
                     function(error) {
-                        assert(error instanceof ContactError);
+                        assert(error instanceof ValidationError);
                         assert.equal(
                             error.message,
                             ["Contact has an msisdn of type 'object' instead of",
@@ -50,23 +41,12 @@
                     user_account: 'user1',
                 });
 
-<<<<<<< HEAD
-            assert.throws(
-                function() { contact.do.validate(); },
-                function(error) {
-                    assert(error instanceof ValidationError);
-                    assert.equal(
-                        error.message,
-                        ["Contact has a group of type 'object' instead of",
-                         "'string': null"].join(' '));
-=======
                 contact.groups.push(null);
->>>>>>> a63d355f
 
                 assert.throws(
                     function() { contact.do.validate(); },
                     function(error) {
-                        assert(error instanceof ContactError);
+                        assert(error instanceof ValidationError);
                         assert.equal(
                             error.message,
                             ["Contact has a group of type 'object' instead of",
@@ -83,23 +63,12 @@
                     user_account: 'user1',
                 });
 
-<<<<<<< HEAD
-            assert.throws(
-                function() { contact.do.validate(); },
-                function(error) {
-                    assert(error instanceof ValidationError);
-                    assert.equal(
-                        error.message,
-                        ["Contact extra 'spam' has a value of type 'object'",
-                         "instead of 'string': null"].join(' '));
-=======
                 contact.extra.spam = null;
->>>>>>> a63d355f
 
                 assert.throws(
                     function() { contact.do.validate(); },
                     function(error) {
-                        assert(error instanceof ContactError);
+                        assert(error instanceof ValidationError);
                         assert.equal(
                             error.message,
                             ["Contact extra 'spam' has a value of type 'object'",
@@ -117,23 +86,12 @@
                     user_account: 'user1',
                 });
 
-<<<<<<< HEAD
-            assert.throws(
-                function() { contact.do.validate(); },
-                function(error) {
-                    assert(error instanceof ValidationError);
-                    assert.equal(
-                        error.message,
-                        ["Contact subscription 'conv3' has a value of type",
-                         "'object' instead of 'string': null"].join(' '));
-=======
                 contact.subscriptions.conv3 = null;
->>>>>>> a63d355f
 
                 assert.throws(
                     function() { contact.do.validate(); },
                     function(error) {
-                        assert(error instanceof ContactError);
+                        assert(error instanceof ValidationError);
                         assert.equal(
                             error.message,
                             ["Contact subscription 'conv3' has a value of type",
@@ -144,96 +102,96 @@
             });
         });
     });
-});
 
-describe("Group", function() {
-    describe(".do.validate", function() {
-        it("should throw an error for non-string keys", function() {
-            var group = new Group({
-                key: '123',
-                user_account: 'user1',
-                name: 'cars'
+    describe("Group", function() {
+        describe(".do.validate", function() {
+            it("should throw an error for non-string keys", function() {
+                var group = new Group({
+                    key: '123',
+                    user_account: 'user1',
+                    name: 'cars'
+                });
+
+                group.key = null;
+
+                assert.throws(
+                    function() { group.do.validate(); },
+                    function(error) {
+                        assert(error instanceof ValidationError);
+                        assert.equal(
+                            error.message,
+                            ["Group has a key of type 'object' instead of",
+                             "'string': null"].join(' '));
+
+                        return true;
+                    });
             });
 
-            group.key = null;
+            it("should throw an error for non-string user accounts", function() {
+                var group = new Group({
+                    key: '123',
+                    user_account: 'user1',
+                    name: 'cars'
+                });
 
-            assert.throws(
-                function() { group.do.validate(); },
-                function(error) {
-                    assert(error instanceof ValidationError);
-                    assert.equal(
-                        error.message,
-                        ["Group has a key of type 'object' instead of",
-                         "'string': null"].join(' '));
+                group.user_account = null;
 
-                    return true;
-                });
-        });
+                assert.throws(
+                    function() { group.do.validate(); },
+                    function(error) {
+                        assert(error instanceof ValidationError);
+                        assert.equal(
+                            error.message,
+                            ["Group has a user_account of type 'object' instead of",
+                             "'string': null"].join(' '));
 
-        it("should throw an error for non-string user accounts", function() {
-            var group = new Group({
-                key: '123',
-                user_account: 'user1',
-                name: 'cars'
+                        return true;
+                    });
             });
 
-            group.user_account = null;
+            it("should throw an error for non-string names", function() {
+                var group = new Group({
+                    key: '123',
+                    user_account: 'user1',
+                    name: 'cars'
+                });
 
-            assert.throws(
-                function() { group.do.validate(); },
-                function(error) {
-                    assert(error instanceof ValidationError);
-                    assert.equal(
-                        error.message,
-                        ["Group has a user_account of type 'object' instead of",
-                         "'string': null"].join(' '));
+                group.name = null;
 
-                    return true;
-                });
-        });
+                assert.throws(
+                    function() { group.do.validate(); },
+                    function(error) {
+                        assert(error instanceof ValidationError);
+                        assert.equal(
+                            error.message,
+                            ["Group has a name of type 'object' instead of",
+                             "'string': null"].join(' '));
 
-        it("should throw an error for non-string names", function() {
-            var group = new Group({
-                key: '123',
-                user_account: 'user1',
-                name: 'cars'
+                        return true;
+                    });
             });
 
-            group.name = null;
+            it("should throw an error for non-string queries", function() {
+                var group = new Group({
+                    key: '123',
+                    user_account: 'user1',
+                    name: 'cars'
+                });
 
-            assert.throws(
-                function() { group.do.validate(); },
-                function(error) {
-                    assert(error instanceof ValidationError);
-                    assert.equal(
-                        error.message,
-                        ["Group has a name of type 'object' instead of",
-                         "'string': null"].join(' '));
+                group.query = null;
 
-                    return true;
-                });
-        });
+                assert.throws(
+                    function() { group.do.validate(); },
+                    function(error) {
+                        assert(error instanceof ValidationError);
+                        assert.equal(
+                            error.message,
+                            ["Group has a query of type 'object' instead of",
+                             "'string': null"].join(' '));
 
-        it("should throw an error for non-string queries", function() {
-            var group = new Group({
-                key: '123',
-                user_account: 'user1',
-                name: 'cars'
+                        return true;
+                    });
             });
-
-            group.query = null;
-
-            assert.throws(
-                function() { group.do.validate(); },
-                function(error) {
-                    assert(error instanceof ValidationError);
-                    assert.equal(
-                        error.message,
-                        ["Group has a query of type 'object' instead of",
-                         "'string': null"].join(' '));
-
-                    return true;
-                });
         });
     });
 });