--- conflicted
+++ resolved
@@ -1,14 +1,7 @@
-<<<<<<< HEAD
 var assert = require('assert');
 var Q = require('q');
 
-var vumigo = require('../../lib');
-=======
-var assert = require("assert");
-
 var vumigo = require("../../lib");
-var test_utils = vumigo.test_utils;
->>>>>>> aaeb513a
 var DummyApi = vumigo.dummy.api.DummyApi;
 var DummyResource = vumigo.dummy.resources.DummyResource;
 
@@ -25,8 +18,6 @@
         };
     };
 });
-
-<<<<<<< HEAD
 
 describe("dummy.api", function() {
     describe("DummyApi", function () {
@@ -46,24 +37,7 @@
             api = new DummyApi();
         });
 
-        // TODO remove when pending_calls_complete is removed
-        it.skip("should dispatch commands asynchronously", function() {
-            var has_reply = false;
-
-            api_request("kv.get", {key: "foo"}).then(function (reply) {
-                has_reply = true;
-                assert(reply.success);
-                assert.equal(reply.value, null);
-            });
-
-            // check reply wasn't called immediately
-            assert(!has_reply);
-            return api.pending_calls_complete().then(function () {
-                assert(has_reply);
-            });
-        });
-
-        it("should dispatch commands using its resource controller when possible",
+        it("should dispatch commands using its resource controller",
         function() {
             api.resources.add(new ToyResource());
             return api_request('toy.foo', {}).then(function(result) {
@@ -73,33 +47,5 @@
                 });
             });
         });
-
-        describe(".find_contact", function() {
-            it("should fail for unknown address types", function() {
-                assert.throws(
-                    function () { api.find_contact("unknown", "+12334"); },
-                    "/Unsupported delivery class " +
-                    "(got: unknown with address +12334)/");
-            });
-        });
-=======
-describe("DummyApi", function () {
-    var api;
-    var request;
-
-    beforeEach(function () {
-        api = new DummyApi();
-        request = test_utils.requester(api);
-    });
-
-    it("should dispatch commands using its resource controller", function() {
-        api.resources.add(new ToyResource());
-        return request('toy.foo', {}).then(function(result) {
-            assert.deepEqual(result, {
-                handler: 'foo',
-                cmd: {cmd: 'toy.foo'}
-            });
-        });
->>>>>>> aaeb513a
     });
 });