var assert = require("assert");
var utils = require("../lib/utils");

describe("utils", function() {
    describe("functor", function() {
        describe("if the object is a function", function() {
            it("should simply return the object", function() {
                function f() {}
                assert.equal(utils.functor(f), f);
            });
        });

        describe("if the object is not a function", function() {
            it("should wrap the object in a function", function() {
                var obj = {};
                var f = utils.functor(obj);
                assert.equal(f(), obj);
            });
        });
    });

    describe("maybe_call", function() {
        it("should handle functions", function() {
            function f(b, c) {
                return this.a + b + c;
            }

            assert.equal(
                utils.maybe_call(f, {a: 'foo'}, ['bar', 'baz']),
                'foobarbaz');
        });

        it("should handle non-functions", function() {
            assert.equal(utils.maybe_call('foo'), 'foo');
        });
    });

    describe(".inherit", function() {
        it("should set up the child's prototype chain", function() {
            var Parent = function() {};
            var Child = utils.inherit(Parent, function() {});

            var c = new Child();
            assert(c instanceof Parent);
            assert(c instanceof Child);
        });

        it("should set the parent's static methods on the child",
        function() {
            var Parent = function() {};
            Parent.foo = 'bar';

            var Child = utils.inherit(Parent, function() {});
            assert.equal(Child.extend, Parent.extend);
            assert.equal(Child.foo, Parent.foo);
        });
    });

    describe(".url_encode", function() {
        it("should url encode an object of parameters", function() {
            assert.equal(
                'a=foo&b=bar&c=null',
                utils.url_encode([{
                    name: 'a',
                    value: 'foo'
                }, {
                    name: 'b',
                    value: 'bar'
                }, {
                    name: 'c',
                    value: null
                }]));
        });
    });

    describe(".starts_with", function() {
        it("should determine whether the one string starts with the other",
        function() {
            assert(utils.starts_with('', ''));
            assert(utils.starts_with('foo', ''));
            assert(utils.starts_with('foo', 'foo'));
            assert(utils.starts_with('foobar', 'foo'));
            assert(!utils.starts_with('foobar', 'foobarbaz'));
        });
    });

<<<<<<< HEAD
    describe(".deep_equals", function() {
        it("should determine whether the objects are deep equal", function() {
            assert(!utils.deep_equals({foo: 'bar'}, {foo: 'baz'}));
            assert(utils.deep_equals({foo: 'bar'}, {foo: 'bar'}));
=======
    describe(".exists", function() {
        it("should return true if the value is not null or undefined",
        function() {
            assert(!utils.exists());
            assert(!utils.exists(null));
            assert(utils.exists(0));
            assert(utils.exists(''));
>>>>>>> 856d99f8
        });
    });

    describe("Extendable", function() {
        var Extendable = utils.Extendable;

        describe(".extend", function() {
            it("should set up the child's prototype chain", function() {
                var Parent = Extendable.extend(function() {});
                var Child = Parent.extend(function() {});

                var p = new Parent();
                var c = new Child();

                assert(p instanceof Extendable);
                assert(p instanceof Parent);

                assert(c instanceof Extendable);
                assert(c instanceof Parent);
                assert(c instanceof Child);
            });

            it("should set the parent's static methods on the child",
            function() {
                var Parent = Extendable.extend(function() {});
                assert.equal(Parent.extend, Extendable.extend);
                Parent.foo = 'bar';

                var Child = Parent.extend(function() {});
                assert.equal(Child.extend, Parent.extend);
                assert.equal(Child.foo, Parent.foo);
            });

            describe("the returned constructor function", function() {
                it("should pass `this` to the actual constructor as an arg",
                function() {
                    var Thing = Extendable.extend(function(self, foo) {
                        self.foo = foo;
                    });

                    var thing = new Thing('bar');
                    assert.equal(thing.foo, 'bar');
                });
            });
        });
    });
});<|MERGE_RESOLUTION|>--- conflicted
+++ resolved
@@ -84,12 +84,13 @@
         });
     });
 
-<<<<<<< HEAD
     describe(".deep_equals", function() {
         it("should determine whether the objects are deep equal", function() {
             assert(!utils.deep_equals({foo: 'bar'}, {foo: 'baz'}));
             assert(utils.deep_equals({foo: 'bar'}, {foo: 'bar'}));
-=======
+        });
+    });
+
     describe(".exists", function() {
         it("should return true if the value is not null or undefined",
         function() {
@@ -97,7 +98,6 @@
             assert(!utils.exists(null));
             assert(utils.exists(0));
             assert(utils.exists(''));
->>>>>>> 856d99f8
         });
     });
 
